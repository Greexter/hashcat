/**
 * Author......: See docs/credits.txt
 * License.....: MIT
 */

#ifndef _INC_TYPES_H
#define _INC_TYPES_H

<<<<<<< HEAD
#if defined IS_CUDA || defined IS_HIP
=======
#if ATTACK_MODE == 9
#define SALT_POS       (pws_pos + gid)
#define DIGESTS_CNT    1
#define DIGESTS_OFFSET (pws_pos + gid)
#else
#define SALT_POS       salt_pos_host
#define DIGESTS_CNT    digests_cnt_host
#define DIGESTS_OFFSET digests_offset_host
#endif

#ifdef IS_CUDA
>>>>>>> 9fc6c26f
//https://docs.nvidia.com/cuda/nvrtc/index.html#integer-size
typedef unsigned char      uchar;
typedef unsigned short     ushort;
typedef unsigned int       uint;
typedef unsigned long long xulong;
#endif


#ifdef KERNEL_STATIC
typedef uchar  u8;
typedef ushort u16;
typedef uint   u32;
typedef ulong  u64;
#else
typedef uint8_t  u8;
typedef uint16_t u16;
typedef uint32_t u32;
typedef uint64_t u64;
#endif

//testwise disabled
//typedef u8  u8a  __attribute__ ((aligned (8)));
//typedef u16 u16a __attribute__ ((aligned (8)));
//typedef u32 u32a __attribute__ ((aligned (8)));
//typedef u64 u64a __attribute__ ((aligned (8)));

typedef u8  u8a;
typedef u16 u16a;
typedef u32 u32a;
typedef u64 u64a;

#ifndef NEW_SIMD_CODE
#undef  VECT_SIZE
#define VECT_SIZE 1
#endif

#define CONCAT(a, b)       a##b
#define VTYPE(type, width) CONCAT(type, width)

// emulated is always VECT_SIZE = 1
#if VECT_SIZE == 1
typedef u8   u8x;
typedef u16  u16x;
typedef u32  u32x;
typedef u64  u64x;

#define make_u8x  (u8)
#define make_u16x (u16)
#define make_u32x (u32)
#define make_u64x (u64)

#else
#if defined IS_CUDA || defined IS_HIP

#if VECT_SIZE == 2

struct __device_builtin__ __builtin_align__(2) u8x
{
  u8 s0;
  u8 s1;

  inline __device__  u8x (const u8 a, const u8 b) : s0(a), s1(b) { }
  inline __device__  u8x (const u8 a)             : s0(a), s1(a) { }

  inline __device__  u8x (void) : s0(0), s1(0) { }
  inline __device__ ~u8x (void) { }
};

struct __device_builtin__ __builtin_align__(4) u16x
{
  u16 s0;
  u16 s1;

  inline __device__  u16x (const u16 a, const u16 b) : s0(a), s1(b) { }
  inline __device__  u16x (const u16 a)              : s0(a), s1(a) { }

  inline __device__  u16x (void) : s0(0), s1(0) { }
  inline __device__ ~u16x (void) { }
};

struct __device_builtin__ __builtin_align__(8) u32x
{
  u32 s0;
  u32 s1;

  inline __device__  u32x (const u32 a, const u32 b) : s0(a), s1(b) { }
  inline __device__  u32x (const u32 a)              : s0(a), s1(a) { }

  inline __device__  u32x (void) : s0(0), s1(0) { }
  inline __device__ ~u32x (void) { }
};

struct __device_builtin__ __builtin_align__(16) u64x
{
  u64 s0;
  u64 s1;

  inline __device__  u64x (const u64 a, const u64 b) : s0(a), s1(b) { }
  inline __device__  u64x (const u64 a)              : s0(a), s1(a) { }

  inline __device__  u64x (void) : s0(0), s1(0) { }
  inline __device__ ~u64x (void) { }
};

inline __device__ bool operator != (const u32x a, const u32  b) { return ((a.s0 != b)    && (a.s1 != b));    }
inline __device__ bool operator != (const u32x a, const u32x b) { return ((a.s0 != b.s0) && (a.s1 != b.s1)); }

inline __device__ void operator ^= (u32x &a, const u32  b) { a.s0 ^= b;    a.s1 ^= b;     }
inline __device__ void operator ^= (u32x &a, const u32x b) { a.s0 ^= b.s0; a.s1 ^= b.s1;  }

inline __device__ void operator |= (u32x &a, const u32  b) { a.s0 |= b;    a.s1 |= b;     }
inline __device__ void operator |= (u32x &a, const u32x b) { a.s0 |= b.s0; a.s1 |= b.s1;  }

inline __device__ void operator &= (u32x &a, const u32  b) { a.s0 &= b;    a.s1 &= b;     }
inline __device__ void operator &= (u32x &a, const u32x b) { a.s0 &= b.s0; a.s1 &= b.s1;  }

inline __device__ void operator += (u32x &a, const u32  b) { a.s0 += b;    a.s1 += b;     }
inline __device__ void operator += (u32x &a, const u32x b) { a.s0 += b.s0; a.s1 += b.s1;  }

inline __device__ void operator -= (u32x &a, const u32  b) { a.s0 -= b;    a.s1 -= b;     }
inline __device__ void operator -= (u32x &a, const u32x b) { a.s0 -= b.s0; a.s1 -= b.s1;  }

inline __device__ void operator *= (u32x &a, const u32  b) { a.s0 *= b;    a.s1 *= b;     }
inline __device__ void operator *= (u32x &a, const u32x b) { a.s0 *= b.s0; a.s1 *= b.s1;  }

inline __device__ void operator >>= (u32x &a, const u32  b) { a.s0 >>= b;    a.s1 >>= b;     }
inline __device__ void operator >>= (u32x &a, const u32x b) { a.s0 >>= b.s0; a.s1 >>= b.s1;  }

inline __device__ void operator <<= (u32x &a, const u32  b) { a.s0 <<= b;    a.s1 <<= b;     }
inline __device__ void operator <<= (u32x &a, const u32x b) { a.s0 <<= b.s0; a.s1 <<= b.s1;  }

inline __device__ u32x operator << (const u32x a, const u32  b) { return u32x ((a.s0 << b),    (a.s1 << b)   );  }
inline __device__ u32x operator << (const u32x a, const u32x b) { return u32x ((a.s0 << b.s0), (a.s1 << b.s1));  }

inline __device__ u32x operator >> (const u32x a, const u32  b) { return u32x ((a.s0 >> b),    (a.s1 >> b)   );  }
inline __device__ u32x operator >> (const u32x a, const u32x b) { return u32x ((a.s0 >> b.s0), (a.s1 >> b.s1));  }

inline __device__ u32x operator ^  (const u32x a, const u32  b) { return u32x ((a.s0 ^  b),    (a.s1 ^  b)   );  }
inline __device__ u32x operator ^  (const u32x a, const u32x b) { return u32x ((a.s0 ^  b.s0), (a.s1 ^  b.s1));  }

inline __device__ u32x operator |  (const u32x a, const u32  b) { return u32x ((a.s0 |  b),    (a.s1 |  b)   );  }
inline __device__ u32x operator |  (const u32x a, const u32x b) { return u32x ((a.s0 |  b.s0), (a.s1 |  b.s1));  }

inline __device__ u32x operator &  (const u32x a, const u32  b) { return u32x ((a.s0 &  b),    (a.s1 &  b)   );  }
inline __device__ u32x operator &  (const u32x a, const u32x b) { return u32x ((a.s0 &  b.s0), (a.s1 &  b.s1));  }

inline __device__ u32x operator +  (const u32x a, const u32  b) { return u32x ((a.s0 +  b),    (a.s1 +  b)   );  }
inline __device__ u32x operator +  (const u32x a, const u32x b) { return u32x ((a.s0 +  b.s0), (a.s1 +  b.s1));  }

inline __device__ u32x operator -  (const u32x a, const u32  b) { return u32x ((a.s0 -  b),    (a.s1 -  b)   );  }
inline __device__ u32x operator -  (const u32x a, const u32x b) { return u32x ((a.s0 -  b.s0), (a.s1 -  b.s1));  }

inline __device__ u32x operator *  (const u32x a, const u32  b) { return u32x ((a.s0 *  b),    (a.s1 *  b)   );  }
inline __device__ u32x operator *  (const u32x a, const u32x b) { return u32x ((a.s0 *  b.s0), (a.s1 *  b.s1));  }

inline __device__ u32x operator %  (const u32x a, const u32  b) { return u32x ((a.s0 %  b),    (a.s1 %  b)   );  }
inline __device__ u32x operator %  (const u32x a, const u32x b) { return u32x ((a.s0 %  b.s0), (a.s1 %  b.s1));  }

inline __device__ u32x operator ~  (const u32x a) { return u32x (~a.s0, ~a.s1); }

inline __device__ bool operator != (const u64x a, const u64  b) { return ((a.s0 != b)    && (a.s1 != b));    }
inline __device__ bool operator != (const u64x a, const u64x b) { return ((a.s0 != b.s0) && (a.s1 != b.s1)); }

inline __device__ void operator ^= (u64x &a, const u64  b) { a.s0 ^= b;    a.s1 ^= b;     }
inline __device__ void operator ^= (u64x &a, const u64x b) { a.s0 ^= b.s0; a.s1 ^= b.s1;  }

inline __device__ void operator |= (u64x &a, const u64  b) { a.s0 |= b;    a.s1 |= b;     }
inline __device__ void operator |= (u64x &a, const u64x b) { a.s0 |= b.s0; a.s1 |= b.s1;  }

inline __device__ void operator &= (u64x &a, const u64  b) { a.s0 &= b;    a.s1 &= b;     }
inline __device__ void operator &= (u64x &a, const u64x b) { a.s0 &= b.s0; a.s1 &= b.s1;  }

inline __device__ void operator += (u64x &a, const u64  b) { a.s0 += b;    a.s1 += b;     }
inline __device__ void operator += (u64x &a, const u64x b) { a.s0 += b.s0; a.s1 += b.s1;  }

inline __device__ void operator -= (u64x &a, const u64  b) { a.s0 -= b;    a.s1 -= b;     }
inline __device__ void operator -= (u64x &a, const u64x b) { a.s0 -= b.s0; a.s1 -= b.s1;  }

inline __device__ void operator *= (u64x &a, const u64  b) { a.s0 *= b;    a.s1 *= b;     }
inline __device__ void operator *= (u64x &a, const u64x b) { a.s0 *= b.s0; a.s1 *= b.s1;  }

inline __device__ void operator >>= (u64x &a, const u64  b) { a.s0 >>= b;    a.s1 >>= b;     }
inline __device__ void operator >>= (u64x &a, const u64x b) { a.s0 >>= b.s0; a.s1 >>= b.s1;  }

inline __device__ void operator <<= (u64x &a, const u64  b) { a.s0 <<= b;    a.s1 <<= b;     }
inline __device__ void operator <<= (u64x &a, const u64x b) { a.s0 <<= b.s0; a.s1 <<= b.s1;  }

inline __device__ u64x operator << (const u64x a, const u64  b) { return u64x ((a.s0 << b),    (a.s1 << b)   );  }
inline __device__ u64x operator << (const u64x a, const u64x b) { return u64x ((a.s0 << b.s0), (a.s1 << b.s1));  }

inline __device__ u64x operator >> (const u64x a, const u64  b) { return u64x ((a.s0 >> b),    (a.s1 >> b)   );  }
inline __device__ u64x operator >> (const u64x a, const u64x b) { return u64x ((a.s0 >> b.s0), (a.s1 >> b.s1));  }

inline __device__ u64x operator ^  (const u64x a, const u64  b) { return u64x ((a.s0 ^  b),    (a.s1 ^  b)   );  }
inline __device__ u64x operator ^  (const u64x a, const u64x b) { return u64x ((a.s0 ^  b.s0), (a.s1 ^  b.s1));  }

inline __device__ u64x operator |  (const u64x a, const u64  b) { return u64x ((a.s0 |  b),    (a.s1 |  b)   );  }
inline __device__ u64x operator |  (const u64x a, const u64x b) { return u64x ((a.s0 |  b.s0), (a.s1 |  b.s1));  }

inline __device__ u64x operator &  (const u64x a, const u64  b) { return u64x ((a.s0 &  b),    (a.s1 &  b)   );  }
inline __device__ u64x operator &  (const u64x a, const u64x b) { return u64x ((a.s0 &  b.s0), (a.s1 &  b.s1));  }

inline __device__ u64x operator +  (const u64x a, const u64  b) { return u64x ((a.s0 +  b),    (a.s1 +  b)   );  }
inline __device__ u64x operator +  (const u64x a, const u64x b) { return u64x ((a.s0 +  b.s0), (a.s1 +  b.s1));  }

inline __device__ u64x operator -  (const u64x a, const u64  b) { return u64x ((a.s0 -  b),    (a.s1 -  b)   );  }
inline __device__ u64x operator -  (const u64x a, const u64x b) { return u64x ((a.s0 -  b.s0), (a.s1 -  b.s1));  }

inline __device__ u64x operator *  (const u64x a, const u64  b) { return u64x ((a.s0 *  b),    (a.s1 *  b)   );  }
inline __device__ u64x operator *  (const u64x a, const u64x b) { return u64x ((a.s0 *  b.s0), (a.s1 *  b.s1));  }

inline __device__ u64x operator %  (const u64x a, const u64  b) { return u64x ((a.s0 %  b),    (a.s1 %  b)   );  }
inline __device__ u64x operator %  (const u64x a, const u64x b) { return u64x ((a.s0 %  b.s0), (a.s1 %  b.s1));  }

inline __device__ u64x operator ~  (const u64x a) { return u64x (~a.s0, ~a.s1); }

#endif

#if VECT_SIZE == 4

struct __device_builtin__ __builtin_align__(4) u8x
{
  u8 s0;
  u8 s1;
  u8 s2;
  u8 s3;

  inline __device__  u8x (const u8 a, const u8 b, const u8 c, const u8 d) : s0(a), s1(b), s2(c), s3(d) { }
  inline __device__  u8x (const u8 a)                                     : s0(a), s1(a), s2(a), s3(a) { }

  inline __device__  u8x (void) : s0(0), s1(0), s2(0), s3(0) { }
  inline __device__ ~u8x (void) { }
};

struct __device_builtin__ __builtin_align__(8) u16x
{
  u16 s0;
  u16 s1;
  u16 s2;
  u16 s3;

  inline __device__  u16x (const u16 a, const u16 b, const u16 c, const u16 d) : s0(a), s1(b), s2(c), s3(d) { }
  inline __device__  u16x (const u16 a)                                        : s0(a), s1(a), s2(a), s3(a) { }

  inline __device__  u16x (void) : s0(0), s1(0), s2(0), s3(0) { }
  inline __device__ ~u16x (void) { }
};

struct __device_builtin__ __builtin_align__(16) u32x
{
  u32 s0;
  u32 s1;
  u32 s2;
  u32 s3;

  inline __device__  u32x (const u32 a, const u32 b, const u32 c, const u32 d) : s0(a), s1(b), s2(c), s3(d) { }
  inline __device__  u32x (const u32 a)                                        : s0(a), s1(a), s2(a), s3(a) { }

  inline __device__  u32x (void) : s0(0), s1(0), s2(0), s3(0) { }
  inline __device__ ~u32x (void) { }
};

struct __device_builtin__ __builtin_align__(32) u64x
{
  u64 s0;
  u64 s1;
  u64 s2;
  u64 s3;

  inline __device__  u64x (const u64 a, const u64 b, const u64 c, const u64 d) : s0(a), s1(b), s2(c), s3(d) { }
  inline __device__  u64x (const u64 a)                                        : s0(a), s1(a), s2(a), s3(a) { }

  inline __device__  u64x (void) : s0(0), s1(0), s2(0), s3(0) { }
  inline __device__ ~u64x (void) { }
};

inline __device__ bool operator != (const u32x a, const u32  b) { return ((a.s0 != b)    && (a.s1 != b)    && (a.s2 != b)    && (a.s3 != b)   ); }
inline __device__ bool operator != (const u32x a, const u32x b) { return ((a.s0 != b.s0) && (a.s1 != b.s1) && (a.s2 != b.s2) && (a.s3 != b.s3)); }

inline __device__ void operator ^= (u32x &a, const u32  b) { a.s0 ^= b;    a.s1 ^= b;    a.s2 ^= b;    a.s3 ^= b;     }
inline __device__ void operator ^= (u32x &a, const u32x b) { a.s0 ^= b.s0; a.s1 ^= b.s1; a.s2 ^= b.s2; a.s3 ^= b.s3;  }

inline __device__ void operator |= (u32x &a, const u32  b) { a.s0 |= b;    a.s1 |= b;    a.s2 |= b;    a.s3 |= b;     }
inline __device__ void operator |= (u32x &a, const u32x b) { a.s0 |= b.s0; a.s1 |= b.s1; a.s2 |= b.s2; a.s3 |= b.s3;  }

inline __device__ void operator &= (u32x &a, const u32  b) { a.s0 &= b;    a.s1 &= b;    a.s2 &= b;    a.s3 &= b;     }
inline __device__ void operator &= (u32x &a, const u32x b) { a.s0 &= b.s0; a.s1 &= b.s1; a.s2 &= b.s2; a.s3 &= b.s3;  }

inline __device__ void operator += (u32x &a, const u32  b) { a.s0 += b;    a.s1 += b;    a.s2 += b;    a.s3 += b;     }
inline __device__ void operator += (u32x &a, const u32x b) { a.s0 += b.s0; a.s1 += b.s1; a.s2 += b.s2; a.s3 += b.s3;  }

inline __device__ void operator -= (u32x &a, const u32  b) { a.s0 -= b;    a.s1 -= b;    a.s2 -= b;    a.s3 -= b;     }
inline __device__ void operator -= (u32x &a, const u32x b) { a.s0 -= b.s0; a.s1 -= b.s1; a.s2 -= b.s2; a.s3 -= b.s3;  }

inline __device__ void operator *= (u32x &a, const u32  b) { a.s0 *= b;    a.s1 *= b;    a.s2 *= b;    a.s3 *= b;     }
inline __device__ void operator *= (u32x &a, const u32x b) { a.s0 *= b.s0; a.s1 *= b.s1; a.s2 *= b.s2; a.s3 *= b.s3;  }

inline __device__ void operator >>= (u32x &a, const u32  b) { a.s0 >>= b;    a.s1 >>= b;    a.s2 >>= b;    a.s3 >>= b;     }
inline __device__ void operator >>= (u32x &a, const u32x b) { a.s0 >>= b.s0; a.s1 >>= b.s1; a.s2 >>= b.s2; a.s3 >>= b.s3;  }

inline __device__ void operator <<= (u32x &a, const u32  b) { a.s0 <<= b;    a.s1 <<= b;    a.s2 <<= b;    a.s3 <<= b;     }
inline __device__ void operator <<= (u32x &a, const u32x b) { a.s0 <<= b.s0; a.s1 <<= b.s1; a.s2 <<= b.s2; a.s3 <<= b.s3;  }

inline __device__ u32x operator << (const u32x a, const u32  b) { return u32x ((a.s0 << b),    (a.s1 << b)   , (a.s2 << b),    (a.s3 << b)   );  }
inline __device__ u32x operator << (const u32x a, const u32x b) { return u32x ((a.s0 << b.s0), (a.s1 << b.s1), (a.s2 << b.s2), (a.s3 << b.s3));  }

inline __device__ u32x operator >> (const u32x a, const u32  b) { return u32x ((a.s0 >> b),    (a.s1 >> b)   , (a.s2 >> b),    (a.s3 >> b)   );  }
inline __device__ u32x operator >> (const u32x a, const u32x b) { return u32x ((a.s0 >> b.s0), (a.s1 >> b.s1), (a.s2 >> b.s2), (a.s3 >> b.s3));  }

inline __device__ u32x operator ^  (const u32x a, const u32  b) { return u32x ((a.s0 ^  b),    (a.s1 ^  b)   , (a.s2 ^  b),    (a.s3 ^  b)   );  }
inline __device__ u32x operator ^  (const u32x a, const u32x b) { return u32x ((a.s0 ^  b.s0), (a.s1 ^  b.s1), (a.s2 ^  b.s2), (a.s3 ^  b.s3));  }

inline __device__ u32x operator |  (const u32x a, const u32  b) { return u32x ((a.s0 |  b),    (a.s1 |  b)   , (a.s2 |  b),    (a.s3 |  b)   );  }
inline __device__ u32x operator |  (const u32x a, const u32x b) { return u32x ((a.s0 |  b.s0), (a.s1 |  b.s1), (a.s2 |  b.s2), (a.s3 |  b.s3));  }

inline __device__ u32x operator &  (const u32x a, const u32  b) { return u32x ((a.s0 &  b),    (a.s1 &  b)   , (a.s2 &  b),    (a.s3 &  b)   );  }
inline __device__ u32x operator &  (const u32x a, const u32x b) { return u32x ((a.s0 &  b.s0), (a.s1 &  b.s1), (a.s2 &  b.s2), (a.s3 &  b.s3));  }

inline __device__ u32x operator +  (const u32x a, const u32  b) { return u32x ((a.s0 +  b),    (a.s1 +  b)   , (a.s2 +  b),    (a.s3 +  b)   );  }
inline __device__ u32x operator +  (const u32x a, const u32x b) { return u32x ((a.s0 +  b.s0), (a.s1 +  b.s1), (a.s2 +  b.s2), (a.s3 +  b.s3));  }

inline __device__ u32x operator -  (const u32x a, const u32  b) { return u32x ((a.s0 -  b),    (a.s1 -  b)   , (a.s2 -  b),    (a.s3 -  b)   );  }
inline __device__ u32x operator -  (const u32x a, const u32x b) { return u32x ((a.s0 -  b.s0), (a.s1 -  b.s1), (a.s2 -  b.s2), (a.s3 -  b.s3));  }

inline __device__ u32x operator *  (const u32x a, const u32  b) { return u32x ((a.s0 *  b),    (a.s1 *  b)   , (a.s2 *  b),    (a.s3 *  b)   );  }
inline __device__ u32x operator *  (const u32x a, const u32x b) { return u32x ((a.s0 *  b.s0), (a.s1 *  b.s1), (a.s2 *  b.s2), (a.s3 *  b.s3));  }

inline __device__ u32x operator %  (const u32x a, const u32  b) { return u32x ((a.s0 %  b),    (a.s1 %  b)   , (a.s2 %  b),    (a.s3 %  b)   );  }
inline __device__ u32x operator %  (const u32x a, const u32x b) { return u32x ((a.s0 %  b.s0), (a.s1 %  b.s1), (a.s2 %  b.s2), (a.s3 %  b.s3));  }

inline __device__ u32x operator ~  (const u32x a) { return u32x (~a.s0, ~a.s1, ~a.s2, ~a.s3); }

inline __device__ bool operator != (const u64x a, const u64  b) { return ((a.s0 != b)    && (a.s1 != b)    && (a.s2 != b)    && (a.s3 != b)   ); }
inline __device__ bool operator != (const u64x a, const u64x b) { return ((a.s0 != b.s0) && (a.s1 != b.s1) && (a.s2 != b.s2) && (a.s3 != b.s3)); }

inline __device__ void operator ^= (u64x &a, const u64  b) { a.s0 ^= b;    a.s1 ^= b;    a.s2 ^= b;    a.s3 ^= b;     }
inline __device__ void operator ^= (u64x &a, const u64x b) { a.s0 ^= b.s0; a.s1 ^= b.s1; a.s2 ^= b.s2; a.s3 ^= b.s3;  }

inline __device__ void operator |= (u64x &a, const u64  b) { a.s0 |= b;    a.s1 |= b;    a.s2 |= b;    a.s3 |= b;     }
inline __device__ void operator |= (u64x &a, const u64x b) { a.s0 |= b.s0; a.s1 |= b.s1; a.s2 |= b.s2; a.s3 |= b.s3;  }

inline __device__ void operator &= (u64x &a, const u64  b) { a.s0 &= b;    a.s1 &= b;    a.s2 &= b;    a.s3 &= b;     }
inline __device__ void operator &= (u64x &a, const u64x b) { a.s0 &= b.s0; a.s1 &= b.s1; a.s2 &= b.s2; a.s3 &= b.s3;  }

inline __device__ void operator += (u64x &a, const u64  b) { a.s0 += b;    a.s1 += b;    a.s2 += b;    a.s3 += b;     }
inline __device__ void operator += (u64x &a, const u64x b) { a.s0 += b.s0; a.s1 += b.s1; a.s2 += b.s2; a.s3 += b.s3;  }

inline __device__ void operator -= (u64x &a, const u64  b) { a.s0 -= b;    a.s1 -= b;    a.s2 -= b;    a.s3 -= b;     }
inline __device__ void operator -= (u64x &a, const u64x b) { a.s0 -= b.s0; a.s1 -= b.s1; a.s2 -= b.s2; a.s3 -= b.s3;  }

inline __device__ void operator *= (u64x &a, const u64  b) { a.s0 *= b;    a.s1 *= b;    a.s2 *= b;    a.s3 *= b;     }
inline __device__ void operator *= (u64x &a, const u64x b) { a.s0 *= b.s0; a.s1 *= b.s1; a.s2 *= b.s2; a.s3 *= b.s3;  }

inline __device__ void operator >>= (u64x &a, const u64  b) { a.s0 >>= b;    a.s1 >>= b;    a.s2 >>= b;    a.s3 >>= b;     }
inline __device__ void operator >>= (u64x &a, const u64x b) { a.s0 >>= b.s0; a.s1 >>= b.s1; a.s2 >>= b.s2; a.s3 >>= b.s3;  }

inline __device__ void operator <<= (u64x &a, const u64  b) { a.s0 <<= b;    a.s1 <<= b;    a.s2 <<= b;    a.s3 <<= b;     }
inline __device__ void operator <<= (u64x &a, const u64x b) { a.s0 <<= b.s0; a.s1 <<= b.s1; a.s2 <<= b.s2; a.s3 <<= b.s3;  }

inline __device__ u64x operator << (const u64x a, const u64  b) { return u64x ((a.s0 << b),    (a.s1 << b)   , (a.s2 << b),    (a.s3 << b)   );  }
inline __device__ u64x operator << (const u64x a, const u64x b) { return u64x ((a.s0 << b.s0), (a.s1 << b.s1), (a.s2 << b.s2), (a.s3 << b.s3));  }

inline __device__ u64x operator >> (const u64x a, const u64  b) { return u64x ((a.s0 >> b),    (a.s1 >> b)   , (a.s2 >> b),    (a.s3 >> b)   );  }
inline __device__ u64x operator >> (const u64x a, const u64x b) { return u64x ((a.s0 >> b.s0), (a.s1 >> b.s1), (a.s2 >> b.s2), (a.s3 >> b.s3));  }

inline __device__ u64x operator ^  (const u64x a, const u64  b) { return u64x ((a.s0 ^  b),    (a.s1 ^  b)   , (a.s2 ^  b),    (a.s3 ^  b)   );  }
inline __device__ u64x operator ^  (const u64x a, const u64x b) { return u64x ((a.s0 ^  b.s0), (a.s1 ^  b.s1), (a.s2 ^  b.s2), (a.s3 ^  b.s3));  }

inline __device__ u64x operator |  (const u64x a, const u64  b) { return u64x ((a.s0 |  b),    (a.s1 |  b)   , (a.s2 |  b),    (a.s3 |  b)   );  }
inline __device__ u64x operator |  (const u64x a, const u64x b) { return u64x ((a.s0 |  b.s0), (a.s1 |  b.s1), (a.s2 |  b.s2), (a.s3 |  b.s3));  }

inline __device__ u64x operator &  (const u64x a, const u64  b) { return u64x ((a.s0 &  b),    (a.s1 &  b)   , (a.s2 &  b),    (a.s3 &  b)   );  }
inline __device__ u64x operator &  (const u64x a, const u64x b) { return u64x ((a.s0 &  b.s0), (a.s1 &  b.s1), (a.s2 &  b.s2), (a.s3 &  b.s3));  }

inline __device__ u64x operator +  (const u64x a, const u64  b) { return u64x ((a.s0 +  b),    (a.s1 +  b)   , (a.s2 +  b),    (a.s3 +  b)   );  }
inline __device__ u64x operator +  (const u64x a, const u64x b) { return u64x ((a.s0 +  b.s0), (a.s1 +  b.s1), (a.s2 +  b.s2), (a.s3 +  b.s3));  }

inline __device__ u64x operator -  (const u64x a, const u64  b) { return u64x ((a.s0 -  b),    (a.s1 -  b)   , (a.s2 -  b),    (a.s3 -  b)   );  }
inline __device__ u64x operator -  (const u64x a, const u64x b) { return u64x ((a.s0 -  b.s0), (a.s1 -  b.s1), (a.s2 -  b.s2), (a.s3 -  b.s3));  }

inline __device__ u64x operator *  (const u64x a, const u64  b) { return u64x ((a.s0 *  b),    (a.s1 *  b)   , (a.s2 *  b),    (a.s3 *  b)   );  }
inline __device__ u64x operator *  (const u64x a, const u64x b) { return u64x ((a.s0 *  b.s0), (a.s1 *  b.s1), (a.s2 *  b.s2), (a.s3 *  b.s3));  }

inline __device__ u64x operator %  (const u64x a, const u32  b) { return u64x ((a.s0 %  b),    (a.s1 %  b)   , (a.s2 %  b),    (a.s3 %  b)   );  }
inline __device__ u64x operator %  (const u64x a, const u64x b) { return u64x ((a.s0 %  b.s0), (a.s1 %  b.s1), (a.s2 %  b.s2), (a.s3 %  b.s3));  }

inline __device__ u64x operator ~  (const u64x a) { return u64x (~a.s0, ~a.s1, ~a.s2, ~a.s3); }

#endif

#if VECT_SIZE == 8

struct __device_builtin__ __builtin_align__(8) u8x
{
  u8 s0;
  u8 s1;
  u8 s2;
  u8 s3;
  u8 s4;
  u8 s5;
  u8 s6;
  u8 s7;

  inline __device__  u8x (const u8 a, const u8 b, const u8 c, const u8 d, const u8 e, const u8 f, const u8 g, const u8 h) : s0(a), s1(b), s2(c), s3(d), s4(e), s5(f), s6(g), s7(h) { }
  inline __device__  u8x (const u8 a)                                                                                     : s0(a), s1(a), s2(a), s3(a), s4(a), s5(a), s6(a), s7(a) { }

  inline __device__  u8x (void) : s0(0), s1(0), s2(0), s3(0), s4(0), s5(0), s6(0), s7(0) { }
  inline __device__ ~u8x (void) { }
};

struct __device_builtin__ __builtin_align__(16) u16x
{
  u16 s0;
  u16 s1;
  u16 s2;
  u16 s3;
  u16 s4;
  u16 s5;
  u16 s6;
  u16 s7;

  inline __device__  u16x (const u16 a, const u16 b, const u16 c, const u16 d, const u16 e, const u16 f, const u16 g, const u16 h) : s0(a), s1(b), s2(c), s3(d), s4(e), s5(f), s6(g), s7(h) { }
  inline __device__  u16x (const u16 a)                                                                                            : s0(a), s1(a), s2(a), s3(a), s4(a), s5(a), s6(a), s7(a) { }

  inline __device__  u16x (void) : s0(0), s1(0), s2(0), s3(0), s4(0), s5(0), s6(0), s7(0) { }
  inline __device__ ~u16x (void) { }
};

struct __device_builtin__ __builtin_align__(32) u32x
{
  u32 s0;
  u32 s1;
  u32 s2;
  u32 s3;
  u32 s4;
  u32 s5;
  u32 s6;
  u32 s7;

  inline __device__  u32x (const u32 a, const u32 b, const u32 c, const u32 d, const u32 e, const u32 f, const u32 g, const u32 h) : s0(a), s1(b), s2(c), s3(d), s4(e), s5(f), s6(g), s7(h) { }
  inline __device__  u32x (const u32 a)                                                                                            : s0(a), s1(a), s2(a), s3(a), s4(a), s5(a), s6(a), s7(a) { }

  inline __device__  u32x (void) : s0(0), s1(0), s2(0), s3(0), s4(0), s5(0), s6(0), s7(0) { }
  inline __device__ ~u32x (void) { }
};

struct __device_builtin__ __builtin_align__(64) u64x
{
  u64 s0;
  u64 s1;
  u64 s2;
  u64 s3;
  u64 s4;
  u64 s5;
  u64 s6;
  u64 s7;

  inline __device__  u64x (const u64 a, const u64 b, const u64 c, const u64 d, const u64 e, const u64 f, const u64 g, const u64 h) : s0(a), s1(b), s2(c), s3(d), s4(e), s5(f), s6(g), s7(h) { }
  inline __device__  u64x (const u64 a)                                                                                            : s0(a), s1(a), s2(a), s3(a), s4(a), s5(a), s6(a), s7(a) { }

  inline __device__  u64x (void) : s0(0), s1(0), s2(0), s3(0), s4(0), s5(0), s6(0), s7(0) { }
  inline __device__ ~u64x (void) { }
};

inline __device__ bool operator != (const u32x a, const u32  b) { return ((a.s0 != b)    && (a.s1 != b)    && (a.s2 != b)    && (a.s3 != b)    && (a.s4 != b)    && (a.s5 != b)    && (a.s6 != b)    && (a.s7 != b)   ); }
inline __device__ bool operator != (const u32x a, const u32x b) { return ((a.s0 != b.s0) && (a.s1 != b.s1) && (a.s2 != b.s2) && (a.s3 != b.s3) && (a.s4 != b.s4) && (a.s5 != b.s5) && (a.s6 != b.s6) && (a.s7 != b.s7)); }

inline __device__ void operator ^= (u32x &a, const u32  b) { a.s0 ^= b;    a.s1 ^= b;    a.s2 ^= b;    a.s3 ^= b;    a.s4 ^= b;    a.s5 ^= b;    a.s6 ^= b;    a.s7 ^= b;     }
inline __device__ void operator ^= (u32x &a, const u32x b) { a.s0 ^= b.s0; a.s1 ^= b.s1; a.s2 ^= b.s2; a.s3 ^= b.s3; a.s4 ^= b.s4; a.s5 ^= b.s5; a.s6 ^= b.s6; a.s7 ^= b.s7;  }

inline __device__ void operator |= (u32x &a, const u32  b) { a.s0 |= b;    a.s1 |= b;    a.s2 |= b;    a.s3 |= b;    a.s4 |= b;    a.s5 |= b;    a.s6 |= b;    a.s7 |= b;     }
inline __device__ void operator |= (u32x &a, const u32x b) { a.s0 |= b.s0; a.s1 |= b.s1; a.s2 |= b.s2; a.s3 |= b.s3; a.s4 |= b.s4; a.s5 |= b.s5; a.s6 |= b.s6; a.s7 |= b.s7;  }

inline __device__ void operator &= (u32x &a, const u32  b) { a.s0 &= b;    a.s1 &= b;    a.s2 &= b;    a.s3 &= b;    a.s4 &= b;    a.s5 &= b;    a.s6 &= b;    a.s7 &= b;     }
inline __device__ void operator &= (u32x &a, const u32x b) { a.s0 &= b.s0; a.s1 &= b.s1; a.s2 &= b.s2; a.s3 &= b.s3; a.s4 &= b.s4; a.s5 &= b.s5; a.s6 &= b.s6; a.s7 &= b.s7;  }

inline __device__ void operator += (u32x &a, const u32  b) { a.s0 += b;    a.s1 += b;    a.s2 += b;    a.s3 += b;    a.s4 += b;    a.s5 += b;    a.s6 += b;    a.s7 += b;     }
inline __device__ void operator += (u32x &a, const u32x b) { a.s0 += b.s0; a.s1 += b.s1; a.s2 += b.s2; a.s3 += b.s3; a.s4 += b.s4; a.s5 += b.s5; a.s6 += b.s6; a.s7 += b.s7;  }

inline __device__ void operator -= (u32x &a, const u32  b) { a.s0 -= b;    a.s1 -= b;    a.s2 -= b;    a.s3 -= b;    a.s4 -= b;    a.s5 -= b;    a.s6 -= b;    a.s7 -= b;     }
inline __device__ void operator -= (u32x &a, const u32x b) { a.s0 -= b.s0; a.s1 -= b.s1; a.s2 -= b.s2; a.s3 -= b.s3; a.s4 -= b.s4; a.s5 -= b.s5; a.s6 -= b.s6; a.s7 -= b.s7;  }

inline __device__ void operator *= (u32x &a, const u32  b) { a.s0 *= b;    a.s1 *= b;    a.s2 *= b;    a.s3 *= b;    a.s4 *= b;    a.s5 *= b;    a.s6 *= b;    a.s7 *= b;     }
inline __device__ void operator *= (u32x &a, const u32x b) { a.s0 *= b.s0; a.s1 *= b.s1; a.s2 *= b.s2; a.s3 *= b.s3; a.s4 *= b.s4; a.s5 *= b.s5; a.s6 *= b.s6; a.s7 *= b.s7;  }

inline __device__ void operator >>= (u32x &a, const u32  b) { a.s0 >>= b;    a.s1 >>= b;    a.s2 >>= b;    a.s3 >>= b;    a.s4 >>= b;    a.s5 >>= b;    a.s6 >>= b;    a.s7 >>= b;     }
inline __device__ void operator >>= (u32x &a, const u32x b) { a.s0 >>= b.s0; a.s1 >>= b.s1; a.s2 >>= b.s2; a.s3 >>= b.s3; a.s4 >>= b.s4; a.s5 >>= b.s5; a.s6 >>= b.s6; a.s7 >>= b.s7;  }

inline __device__ void operator <<= (u32x &a, const u32  b) { a.s0 <<= b;    a.s1 <<= b;    a.s2 <<= b;    a.s3 <<= b;    a.s4 <<= b;    a.s5 <<= b;    a.s6 <<= b;    a.s7 <<= b;     }
inline __device__ void operator <<= (u32x &a, const u32x b) { a.s0 <<= b.s0; a.s1 <<= b.s1; a.s2 <<= b.s2; a.s3 <<= b.s3; a.s4 <<= b.s4; a.s5 <<= b.s5; a.s6 <<= b.s6; a.s7 <<= b.s7;  }

inline __device__ u32x operator << (const u32x a, const u32  b) { return u32x ((a.s0 << b),    (a.s1 << b)   , (a.s2 << b),    (a.s3 << b)   , (a.s4 << b),    (a.s5 << b)   , (a.s6 << b),    (a.s7 << b)   );  }
inline __device__ u32x operator << (const u32x a, const u32x b) { return u32x ((a.s0 << b.s0), (a.s1 << b.s1), (a.s2 << b.s2), (a.s3 << b.s3), (a.s4 << b.s4), (a.s5 << b.s5), (a.s6 << b.s6), (a.s7 << b.s7));  }

inline __device__ u32x operator >> (const u32x a, const u32  b) { return u32x ((a.s0 >> b),    (a.s1 >> b)   , (a.s2 >> b),    (a.s3 >> b)   , (a.s4 >> b),    (a.s5 >> b)   , (a.s6 >> b),    (a.s7 >> b)   );  }
inline __device__ u32x operator >> (const u32x a, const u32x b) { return u32x ((a.s0 >> b.s0), (a.s1 >> b.s1), (a.s2 >> b.s2), (a.s3 >> b.s3), (a.s4 >> b.s4), (a.s5 >> b.s5), (a.s6 >> b.s6), (a.s7 >> b.s7));  }

inline __device__ u32x operator ^  (const u32x a, const u32  b) { return u32x ((a.s0 ^  b),    (a.s1 ^  b)   , (a.s2 ^  b),    (a.s3 ^  b)   , (a.s4 ^  b),    (a.s5 ^  b)   , (a.s6 ^  b),    (a.s7 ^  b)   );  }
inline __device__ u32x operator ^  (const u32x a, const u32x b) { return u32x ((a.s0 ^  b.s0), (a.s1 ^  b.s1), (a.s2 ^  b.s2), (a.s3 ^  b.s3), (a.s4 ^  b.s4), (a.s5 ^  b.s5), (a.s6 ^  b.s6), (a.s7 ^  b.s7));  }

inline __device__ u32x operator |  (const u32x a, const u32  b) { return u32x ((a.s0 |  b),    (a.s1 |  b)   , (a.s2 |  b),    (a.s3 |  b)   , (a.s4 |  b),    (a.s5 |  b)   , (a.s6 |  b),    (a.s7 |  b)   );  }
inline __device__ u32x operator |  (const u32x a, const u32x b) { return u32x ((a.s0 |  b.s0), (a.s1 |  b.s1), (a.s2 |  b.s2), (a.s3 |  b.s3), (a.s4 |  b.s4), (a.s5 |  b.s5), (a.s6 |  b.s6), (a.s7 |  b.s7));  }

inline __device__ u32x operator &  (const u32x a, const u32  b) { return u32x ((a.s0 &  b),    (a.s1 &  b)   , (a.s2 &  b),    (a.s3 &  b)   , (a.s4 &  b),    (a.s5 &  b)   , (a.s6 &  b),    (a.s7 &  b)   );  }
inline __device__ u32x operator &  (const u32x a, const u32x b) { return u32x ((a.s0 &  b.s0), (a.s1 &  b.s1), (a.s2 &  b.s2), (a.s3 &  b.s3), (a.s4 &  b.s4), (a.s5 &  b.s5), (a.s6 &  b.s6), (a.s7 &  b.s7));  }

inline __device__ u32x operator +  (const u32x a, const u32  b) { return u32x ((a.s0 +  b),    (a.s1 +  b)   , (a.s2 +  b),    (a.s3 +  b)   , (a.s4 +  b),    (a.s5 +  b)   , (a.s6 +  b),    (a.s7 +  b)   );  }
inline __device__ u32x operator +  (const u32x a, const u32x b) { return u32x ((a.s0 +  b.s0), (a.s1 +  b.s1), (a.s2 +  b.s2), (a.s3 +  b.s3), (a.s4 +  b.s4), (a.s5 +  b.s5), (a.s6 +  b.s6), (a.s7 +  b.s7));  }

inline __device__ u32x operator -  (const u32x a, const u32  b) { return u32x ((a.s0 -  b),    (a.s1 -  b)   , (a.s2 -  b),    (a.s3 -  b)   , (a.s4 -  b),    (a.s5 -  b)   , (a.s6 -  b),    (a.s7 -  b)   );  }
inline __device__ u32x operator -  (const u32x a, const u32x b) { return u32x ((a.s0 -  b.s0), (a.s1 -  b.s1), (a.s2 -  b.s2), (a.s3 -  b.s3), (a.s4 -  b.s4), (a.s5 -  b.s5), (a.s6 -  b.s6), (a.s7 -  b.s7));  }

inline __device__ u32x operator *  (const u32x a, const u32  b) { return u32x ((a.s0 *  b),    (a.s1 *  b)   , (a.s2 *  b),    (a.s3 *  b)   , (a.s4 *  b),    (a.s5 *  b)   , (a.s6 *  b),    (a.s7 *  b)   );  }
inline __device__ u32x operator *  (const u32x a, const u32x b) { return u32x ((a.s0 *  b.s0), (a.s1 *  b.s1), (a.s2 *  b.s2), (a.s3 *  b.s3), (a.s4 *  b.s4), (a.s5 *  b.s5), (a.s6 *  b.s6), (a.s7 *  b.s7));  }

inline __device__ u32x operator %  (const u32x a, const u32  b) { return u32x ((a.s0 %  b),    (a.s1 %  b)   , (a.s2 %  b),    (a.s3 %  b)   , (a.s4 %  b),    (a.s5 %  b)   , (a.s6 %  b),    (a.s7 %  b)   );  }
inline __device__ u32x operator %  (const u32x a, const u32x b) { return u32x ((a.s0 %  b.s0), (a.s1 %  b.s1), (a.s2 %  b.s2), (a.s3 %  b.s3), (a.s4 %  b.s4), (a.s5 %  b.s5), (a.s6 %  b.s6), (a.s7 %  b.s7));  }

inline __device__ u32x operator ~  (const u32x a) { return u32x (~a.s0, ~a.s1, ~a.s2, ~a.s3, ~a.s4, ~a.s5, ~a.s6, ~a.s7); }

inline __device__ bool operator != (const u64x a, const u64  b) { return ((a.s0 != b)    && (a.s1 != b)    && (a.s2 != b)    && (a.s3 != b)    && (a.s4 != b)    && (a.s5 != b)    && (a.s6 != b)    && (a.s7 != b)   ); }
inline __device__ bool operator != (const u64x a, const u64x b) { return ((a.s0 != b.s0) && (a.s1 != b.s1) && (a.s2 != b.s2) && (a.s3 != b.s3) && (a.s4 != b.s4) && (a.s5 != b.s5) && (a.s6 != b.s6) && (a.s7 != b.s7)); }

inline __device__ void operator ^= (u64x &a, const u64  b) { a.s0 ^= b;    a.s1 ^= b;    a.s2 ^= b;    a.s3 ^= b;    a.s4 ^= b;    a.s5 ^= b;    a.s6 ^= b;    a.s7 ^= b;     }
inline __device__ void operator ^= (u64x &a, const u64x b) { a.s0 ^= b.s0; a.s1 ^= b.s1; a.s2 ^= b.s2; a.s3 ^= b.s3; a.s4 ^= b.s4; a.s5 ^= b.s5; a.s6 ^= b.s6; a.s7 ^= b.s7;  }

inline __device__ void operator |= (u64x &a, const u64  b) { a.s0 |= b;    a.s1 |= b;    a.s2 |= b;    a.s3 |= b;    a.s4 |= b;    a.s5 |= b;    a.s6 |= b;    a.s7 |= b;     }
inline __device__ void operator |= (u64x &a, const u64x b) { a.s0 |= b.s0; a.s1 |= b.s1; a.s2 |= b.s2; a.s3 |= b.s3; a.s4 |= b.s4; a.s5 |= b.s5; a.s6 |= b.s6; a.s7 |= b.s7;  }

inline __device__ void operator &= (u64x &a, const u64  b) { a.s0 &= b;    a.s1 &= b;    a.s2 &= b;    a.s3 &= b;    a.s4 &= b;    a.s5 &= b;    a.s6 &= b;    a.s7 &= b;     }
inline __device__ void operator &= (u64x &a, const u64x b) { a.s0 &= b.s0; a.s1 &= b.s1; a.s2 &= b.s2; a.s3 &= b.s3; a.s4 &= b.s4; a.s5 &= b.s5; a.s6 &= b.s6; a.s7 &= b.s7;  }

inline __device__ void operator += (u64x &a, const u64  b) { a.s0 += b;    a.s1 += b;    a.s2 += b;    a.s3 += b;    a.s4 += b;    a.s5 += b;    a.s6 += b;    a.s7 += b;     }
inline __device__ void operator += (u64x &a, const u64x b) { a.s0 += b.s0; a.s1 += b.s1; a.s2 += b.s2; a.s3 += b.s3; a.s4 += b.s4; a.s5 += b.s5; a.s6 += b.s6; a.s7 += b.s7;  }

inline __device__ void operator -= (u64x &a, const u64  b) { a.s0 -= b;    a.s1 -= b;    a.s2 -= b;    a.s3 -= b;    a.s4 -= b;    a.s5 -= b;    a.s6 -= b;    a.s7 -= b;     }
inline __device__ void operator -= (u64x &a, const u64x b) { a.s0 -= b.s0; a.s1 -= b.s1; a.s2 -= b.s2; a.s3 -= b.s3; a.s4 -= b.s4; a.s5 -= b.s5; a.s6 -= b.s6; a.s7 -= b.s7;  }

inline __device__ void operator *= (u64x &a, const u64  b) { a.s0 *= b;    a.s1 *= b;    a.s2 *= b;    a.s3 *= b;    a.s4 *= b;    a.s5 *= b;    a.s6 *= b;    a.s7 *= b;     }
inline __device__ void operator *= (u64x &a, const u64x b) { a.s0 *= b.s0; a.s1 *= b.s1; a.s2 *= b.s2; a.s3 *= b.s3; a.s4 *= b.s4; a.s5 *= b.s5; a.s6 *= b.s6; a.s7 *= b.s7;  }

inline __device__ void operator >>= (u64x &a, const u64  b) { a.s0 >>= b;    a.s1 >>= b;    a.s2 >>= b;    a.s3 >>= b;    a.s4 >>= b;    a.s5 >>= b;    a.s6 >>= b;    a.s7 >>= b;     }
inline __device__ void operator >>= (u64x &a, const u64x b) { a.s0 >>= b.s0; a.s1 >>= b.s1; a.s2 >>= b.s2; a.s3 >>= b.s3; a.s4 >>= b.s4; a.s5 >>= b.s5; a.s6 >>= b.s6; a.s7 >>= b.s7;  }

inline __device__ void operator <<= (u64x &a, const u64  b) { a.s0 <<= b;    a.s1 <<= b;    a.s2 <<= b;    a.s3 <<= b;    a.s4 <<= b;    a.s5 <<= b;    a.s6 <<= b;    a.s7 <<= b;     }
inline __device__ void operator <<= (u64x &a, const u64x b) { a.s0 <<= b.s0; a.s1 <<= b.s1; a.s2 <<= b.s2; a.s3 <<= b.s3; a.s4 <<= b.s4; a.s5 <<= b.s5; a.s6 <<= b.s6; a.s7 <<= b.s7;  }

inline __device__ u64x operator << (const u64x a, const u64  b) { return u64x ((a.s0 << b),    (a.s1 << b)   , (a.s2 << b),    (a.s3 << b)   , (a.s4 << b),    (a.s5 << b)   , (a.s6 << b),    (a.s7 << b)   );  }
inline __device__ u64x operator << (const u64x a, const u64x b) { return u64x ((a.s0 << b.s0), (a.s1 << b.s1), (a.s2 << b.s2), (a.s3 << b.s3), (a.s4 << b.s4), (a.s5 << b.s5), (a.s6 << b.s6), (a.s7 << b.s7));  }

inline __device__ u64x operator >> (const u64x a, const u64  b) { return u64x ((a.s0 >> b),    (a.s1 >> b)   , (a.s2 >> b),    (a.s3 >> b)   , (a.s4 >> b),    (a.s5 >> b)   , (a.s6 >> b),    (a.s7 >> b)   );  }
inline __device__ u64x operator >> (const u64x a, const u64x b) { return u64x ((a.s0 >> b.s0), (a.s1 >> b.s1), (a.s2 >> b.s2), (a.s3 >> b.s3), (a.s4 >> b.s4), (a.s5 >> b.s5), (a.s6 >> b.s6), (a.s7 >> b.s7));  }

inline __device__ u64x operator ^  (const u64x a, const u64  b) { return u64x ((a.s0 ^  b),    (a.s1 ^  b)   , (a.s2 ^  b),    (a.s3 ^  b)   , (a.s4 ^  b),    (a.s5 ^  b)   , (a.s6 ^  b),    (a.s7 ^  b)   );  }
inline __device__ u64x operator ^  (const u64x a, const u64x b) { return u64x ((a.s0 ^  b.s0), (a.s1 ^  b.s1), (a.s2 ^  b.s2), (a.s3 ^  b.s3), (a.s4 ^  b.s4), (a.s5 ^  b.s5), (a.s6 ^  b.s6), (a.s7 ^  b.s7));  }

inline __device__ u64x operator |  (const u64x a, const u64  b) { return u64x ((a.s0 |  b),    (a.s1 |  b)   , (a.s2 |  b),    (a.s3 |  b)   , (a.s4 |  b),    (a.s5 |  b)   , (a.s6 |  b),    (a.s7 |  b)   );  }
inline __device__ u64x operator |  (const u64x a, const u64x b) { return u64x ((a.s0 |  b.s0), (a.s1 |  b.s1), (a.s2 |  b.s2), (a.s3 |  b.s3), (a.s4 |  b.s4), (a.s5 |  b.s5), (a.s6 |  b.s6), (a.s7 |  b.s7));  }

inline __device__ u64x operator &  (const u64x a, const u64  b) { return u64x ((a.s0 &  b),    (a.s1 &  b)   , (a.s2 &  b),    (a.s3 &  b)   , (a.s4 &  b),    (a.s5 &  b)   , (a.s6 &  b),    (a.s7 &  b)   );  }
inline __device__ u64x operator &  (const u64x a, const u64x b) { return u64x ((a.s0 &  b.s0), (a.s1 &  b.s1), (a.s2 &  b.s2), (a.s3 &  b.s3), (a.s4 &  b.s4), (a.s5 &  b.s5), (a.s6 &  b.s6), (a.s7 &  b.s7));  }

inline __device__ u64x operator +  (const u64x a, const u64  b) { return u64x ((a.s0 +  b),    (a.s1 +  b)   , (a.s2 +  b),    (a.s3 +  b)   , (a.s4 +  b),    (a.s5 +  b)   , (a.s6 +  b),    (a.s7 +  b)   );  }
inline __device__ u64x operator +  (const u64x a, const u64x b) { return u64x ((a.s0 +  b.s0), (a.s1 +  b.s1), (a.s2 +  b.s2), (a.s3 +  b.s3), (a.s4 +  b.s4), (a.s5 +  b.s5), (a.s6 +  b.s6), (a.s7 +  b.s7));  }

inline __device__ u64x operator -  (const u64x a, const u64  b) { return u64x ((a.s0 -  b),    (a.s1 -  b)   , (a.s2 -  b),    (a.s3 -  b)   , (a.s4 -  b),    (a.s5 -  b)   , (a.s6 -  b),    (a.s7 -  b)   );  }
inline __device__ u64x operator -  (const u64x a, const u64x b) { return u64x ((a.s0 -  b.s0), (a.s1 -  b.s1), (a.s2 -  b.s2), (a.s3 -  b.s3), (a.s4 -  b.s4), (a.s5 -  b.s5), (a.s6 -  b.s6), (a.s7 -  b.s7));  }

inline __device__ u64x operator *  (const u64x a, const u64  b) { return u64x ((a.s0 *  b),    (a.s1 *  b)   , (a.s2 *  b),    (a.s3 *  b)   , (a.s4 *  b),    (a.s5 *  b)   , (a.s6 *  b),    (a.s7 *  b)   );  }
inline __device__ u64x operator *  (const u64x a, const u64x b) { return u64x ((a.s0 *  b.s0), (a.s1 *  b.s1), (a.s2 *  b.s2), (a.s3 *  b.s3), (a.s4 *  b.s4), (a.s5 *  b.s5), (a.s6 *  b.s6), (a.s7 *  b.s7));  }

inline __device__ u64x operator %  (const u64x a, const u64  b) { return u64x ((a.s0 %  b),    (a.s1 %  b)   , (a.s2 %  b),    (a.s3 %  b)   , (a.s4 %  b),    (a.s5 %  b)   , (a.s6 %  b),    (a.s7 %  b)   );  }
inline __device__ u64x operator %  (const u64x a, const u64x b) { return u64x ((a.s0 %  b.s0), (a.s1 %  b.s1), (a.s2 %  b.s2), (a.s3 %  b.s3), (a.s4 %  b.s4), (a.s5 %  b.s5), (a.s6 %  b.s6), (a.s7 %  b.s7));  }

inline __device__ u64x operator ~  (const u64x a) { return u64x (~a.s0, ~a.s1, ~a.s2, ~a.s3, ~a.s4, ~a.s5, ~a.s6, ~a.s7); }

#endif

#if VECT_SIZE == 16

struct __device_builtin__ __builtin_align__(16) u8x
{
  u8 s0;
  u8 s1;
  u8 s2;
  u8 s3;
  u8 s4;
  u8 s5;
  u8 s6;
  u8 s7;
  u8 s8;
  u8 s9;
  u8 sa;
  u8 sb;
  u8 sc;
  u8 sd;
  u8 se;
  u8 sf;

  inline __device__  u8x (const u8 a, const u8 b, const u8 c, const u8 d, const u8 e, const u8 f, const u8 g, const u8 h, const u8 i, const u8 j, const u8 k, const u8 l, const u8 m, const u8 n, const u8 o, const u8 p) : s0(a), s1(b), s2(c), s3(d), s4(e), s5(f), s6(g), s7(h), s8(i), s9(j), sa(k), sb(l), sc(m), sd(n), se(o), sf(p) { }
  inline __device__  u8x (const u8 a)                                                                                                                                                                                     : s0(a), s1(a), s2(a), s3(a), s4(a), s5(a), s6(a), s7(a), s8(a), s9(a), sa(a), sb(a), sc(a), sd(a), se(a), sf(a) { }

  inline __device__  u8x (void) : s0(0), s1(0), s2(0), s3(0), s4(0), s5(0), s6(0), s7(0), s8(0), s9(0), sa(0), sb(0), sc(0), sd(0), se(0), sf(0) { }
  inline __device__ ~u8x (void) { }
};

struct __device_builtin__ __builtin_align__(32) u16x
{
  u16 s0;
  u16 s1;
  u16 s2;
  u16 s3;
  u16 s4;
  u16 s5;
  u16 s6;
  u16 s7;
  u16 s8;
  u16 s9;
  u16 sa;
  u16 sb;
  u16 sc;
  u16 sd;
  u16 se;
  u16 sf;

  inline __device__  u16x (const u16 a, const u16 b, const u16 c, const u16 d, const u16 e, const u16 f, const u16 g, const u16 h, const u16 i, const u16 j, const u16 k, const u16 l, const u16 m, const u16 n, const u16 o, const u16 p) : s0(a), s1(b), s2(c), s3(d), s4(e), s5(f), s6(g), s7(h), s8(i), s9(j), sa(k), sb(l), sc(m), sd(n), se(o), sf(p) { }
  inline __device__  u16x (const u16 a)                                                                                                                                                                                     : s0(a), s1(a), s2(a), s3(a), s4(a), s5(a), s6(a), s7(a), s8(a), s9(a), sa(a), sb(a), sc(a), sd(a), se(a), sf(a) { }

  inline __device__  u16x (void) : s0(0), s1(0), s2(0), s3(0), s4(0), s5(0), s6(0), s7(0), s8(0), s9(0), sa(0), sb(0), sc(0), sd(0), se(0), sf(0){ }
  inline __device__ ~u16x (void) { }
};

struct __device_builtin__ __builtin_align__(64) u32x
{
  u32 s0;
  u32 s1;
  u32 s2;
  u32 s3;
  u32 s4;
  u32 s5;
  u32 s6;
  u32 s7;
  u32 s8;
  u32 s9;
  u32 sa;
  u32 sb;
  u32 sc;
  u32 sd;
  u32 se;
  u32 sf;

  inline __device__  u32x (const u32 a, const u32 b, const u32 c, const u32 d, const u32 e, const u32 f, const u32 g, const u32 h, const u32 i, const u32 j, const u32 k, const u32 l, const u32 m, const u32 n, const u32 o, const u32 p) : s0(a), s1(b), s2(c), s3(d), s4(e), s5(f), s6(g), s7(h), s8(i), s9(j), sa(k), sb(l), sc(m), sd(n), se(o), sf(p) { }
  inline __device__  u32x (const u32 a)                                                                                                                                                                                     : s0(a), s1(a), s2(a), s3(a), s4(a), s5(a), s6(a), s7(a), s8(a), s9(a), sa(a), sb(a), sc(a), sd(a), se(a), sf(a) { }

  inline __device__  u32x (void) : s0(0), s1(0), s2(0), s3(0), s4(0), s5(0), s6(0), s7(0), s8(0), s9(0), sa(0), sb(0), sc(0), sd(0), se(0), sf(0){ }
  inline __device__ ~u32x (void) { }
};

struct __device_builtin__ __builtin_align__(128) u64x
{
  u64 s0;
  u64 s1;
  u64 s2;
  u64 s3;
  u64 s4;
  u64 s5;
  u64 s6;
  u64 s7;
  u64 s8;
  u64 s9;
  u64 sa;
  u64 sb;
  u64 sc;
  u64 sd;
  u64 se;
  u64 sf;

  inline __device__  u64x (const u64 a, const u64 b, const u64 c, const u64 d, const u64 e, const u64 f, const u64 g, const u64 h, const u64 i, const u64 j, const u64 k, const u64 l, const u64 m, const u64 n, const u64 o, const u64 p) : s0(a), s1(b), s2(c), s3(d), s4(e), s5(f), s6(g), s7(h), s8(i), s9(j), sa(k), sb(l), sc(m), sd(n), se(o), sf(p) { }
  inline __device__  u64x (const u64 a)                                                                                                                                                                                     : s0(a), s1(a), s2(a), s3(a), s4(a), s5(a), s6(a), s7(a), s8(a), s9(a), sa(a), sb(a), sc(a), sd(a), se(a), sf(a) { }

  inline __device__  u64x (void) : s0(0), s1(0), s2(0), s3(0), s4(0), s5(0), s6(0), s7(0), s8(0), s9(0), sa(0), sb(0), sc(0), sd(0), se(0), sf(0) { }
  inline __device__ ~u64x (void) { }
};

inline __device__ bool operator != (const u32x a, const u32  b) { return ((a.s0 != b)    && (a.s1 != b)    && (a.s2 != b)    && (a.s3 != b)    && (a.s4 != b)    && (a.s5 != b)    && (a.s6 != b)    && (a.s7 != b)    && (a.s8 != b)    && (a.s9 != b)    && (a.sa != b)    && (a.sb != b)    && (a.sc != b)    && (a.sd != b)    && (a.se != b)    && (a.sf != b)   ); }
inline __device__ bool operator != (const u32x a, const u32x b) { return ((a.s0 != b.s0) && (a.s1 != b.s1) && (a.s2 != b.s2) && (a.s3 != b.s3) && (a.s4 != b.s4) && (a.s5 != b.s5) && (a.s6 != b.s6) && (a.s7 != b.s7) && (a.s8 != b.s8) && (a.s9 != b.s9) && (a.sa != b.sa) && (a.sb != b.sb) && (a.sc != b.sc) && (a.sd != b.sd) && (a.se != b.se) && (a.sf != b.sf)); }

inline __device__ void operator ^= (u32x &a, const u32  b) { a.s0 ^= b;    a.s1 ^= b;    a.s2 ^= b;    a.s3 ^= b;    a.s4 ^= b;    a.s5 ^= b;    a.s6 ^= b;    a.s7 ^= b;    a.s8 ^= b;    a.s9 ^= b;    a.sa ^= b;    a.sb ^= b;    a.sc ^= b;    a.sd ^= b;    a.se ^= b;    a.sf ^= b;    }
inline __device__ void operator ^= (u32x &a, const u32x b) { a.s0 ^= b.s0; a.s1 ^= b.s1; a.s2 ^= b.s2; a.s3 ^= b.s3; a.s4 ^= b.s4; a.s5 ^= b.s5; a.s6 ^= b.s6; a.s7 ^= b.s7; a.s8 ^= b.s8; a.s9 ^= b.s9; a.sa ^= b.sa; a.sb ^= b.sb; a.sc ^= b.sc; a.sd ^= b.sd; a.se ^= b.se; a.sf ^= b.sf; }

inline __device__ void operator |= (u32x &a, const u32  b) { a.s0 |= b;    a.s1 |= b;    a.s2 |= b;    a.s3 |= b;    a.s4 |= b;    a.s5 |= b;    a.s6 |= b;    a.s7 |= b;    a.s8 |= b;    a.s9 |= b;    a.sa |= b;    a.sb |= b;    a.sc |= b;    a.sd |= b;    a.se |= b;    a.sf |= b;    }
inline __device__ void operator |= (u32x &a, const u32x b) { a.s0 |= b.s0; a.s1 |= b.s1; a.s2 |= b.s2; a.s3 |= b.s3; a.s4 |= b.s4; a.s5 |= b.s5; a.s6 |= b.s6; a.s7 |= b.s7; a.s8 |= b.s8; a.s9 |= b.s9; a.sa |= b.sa; a.sb |= b.sb; a.sc |= b.sc; a.sd |= b.sd; a.se |= b.se; a.sf |= b.sf; }

inline __device__ void operator &= (u32x &a, const u32  b) { a.s0 &= b;    a.s1 &= b;    a.s2 &= b;    a.s3 &= b;    a.s4 &= b;    a.s5 &= b;    a.s6 &= b;    a.s7 &= b;    a.s8 &= b;    a.s9 &= b;    a.sa &= b;    a.sb &= b;    a.sc &= b;    a.sd &= b;    a.se &= b;    a.sf &= b;    }
inline __device__ void operator &= (u32x &a, const u32x b) { a.s0 &= b.s0; a.s1 &= b.s1; a.s2 &= b.s2; a.s3 &= b.s3; a.s4 &= b.s4; a.s5 &= b.s5; a.s6 &= b.s6; a.s7 &= b.s7; a.s8 &= b.s8; a.s9 &= b.s9; a.sa &= b.sa; a.sb &= b.sb; a.sc &= b.sc; a.sd &= b.sd; a.se &= b.se; a.sf &= b.sf; }

inline __device__ void operator += (u32x &a, const u32  b) { a.s0 += b;    a.s1 += b;    a.s2 += b;    a.s3 += b;    a.s4 += b;    a.s5 += b;    a.s6 += b;    a.s7 += b;    a.s8 += b;    a.s9 += b;    a.sa += b;    a.sb += b;    a.sc += b;    a.sd += b;    a.se += b;    a.sf += b;    }
inline __device__ void operator += (u32x &a, const u32x b) { a.s0 += b.s0; a.s1 += b.s1; a.s2 += b.s2; a.s3 += b.s3; a.s4 += b.s4; a.s5 += b.s5; a.s6 += b.s6; a.s7 += b.s7; a.s8 += b.s8; a.s9 += b.s9; a.sa += b.sa; a.sb += b.sb; a.sc += b.sc; a.sd += b.sd; a.se += b.se; a.sf += b.sf; }

inline __device__ void operator -= (u32x &a, const u32  b) { a.s0 -= b;    a.s1 -= b;    a.s2 -= b;    a.s3 -= b;    a.s4 -= b;    a.s5 -= b;    a.s6 -= b;    a.s7 -= b;    a.s8 -= b;    a.s9 -= b;    a.sa -= b;    a.sb -= b;    a.sc -= b;    a.sd -= b;    a.se -= b;    a.sf -= b;    }
inline __device__ void operator -= (u32x &a, const u32x b) { a.s0 -= b.s0; a.s1 -= b.s1; a.s2 -= b.s2; a.s3 -= b.s3; a.s4 -= b.s4; a.s5 -= b.s5; a.s6 -= b.s6; a.s7 -= b.s7; a.s8 -= b.s8; a.s9 -= b.s9; a.sa -= b.sa; a.sb -= b.sb; a.sc -= b.sc; a.sd -= b.sd; a.se -= b.se; a.sf -= b.sf; }

inline __device__ void operator *= (u32x &a, const u32  b) { a.s0 *= b;    a.s1 *= b;    a.s2 *= b;    a.s3 *= b;    a.s4 *= b;    a.s5 *= b;    a.s6 *= b;    a.s7 *= b;    a.s8 *= b;    a.s9 *= b;    a.sa *= b;    a.sb *= b;    a.sc *= b;    a.sd *= b;    a.se *= b;    a.sf *= b;    }
inline __device__ void operator *= (u32x &a, const u32x b) { a.s0 *= b.s0; a.s1 *= b.s1; a.s2 *= b.s2; a.s3 *= b.s3; a.s4 *= b.s4; a.s5 *= b.s5; a.s6 *= b.s6; a.s7 *= b.s7; a.s8 *= b.s8; a.s9 *= b.s9; a.sa *= b.sa; a.sb *= b.sb; a.sc *= b.sc; a.sd *= b.sd; a.se *= b.se; a.sf *= b.sf; }

inline __device__ void operator >>= (u32x &a, const u32  b) { a.s0 >>= b;    a.s1 >>= b;    a.s2 >>= b;    a.s3 >>= b;    a.s4 >>= b;    a.s5 >>= b;    a.s6 >>= b;    a.s7 >>= b;    a.s8 >>= b;    a.s9 >>= b;    a.sa >>= b;    a.sb >>= b;    a.sc >>= b;    a.sd >>= b;    a.se >>= b;    a.sf >>= b;    }
inline __device__ void operator >>= (u32x &a, const u32x b) { a.s0 >>= b.s0; a.s1 >>= b.s1; a.s2 >>= b.s2; a.s3 >>= b.s3; a.s4 >>= b.s4; a.s5 >>= b.s5; a.s6 >>= b.s6; a.s7 >>= b.s7; a.s8 >>= b.s8; a.s9 >>= b.s9; a.sa >>= b.sa; a.sb >>= b.sb; a.sc >>= b.sc; a.sd >>= b.sd; a.se >>= b.se; a.sf >>= b.sf; }

inline __device__ void operator <<= (u32x &a, const u32  b) { a.s0 <<= b;    a.s1 <<= b;    a.s2 <<= b;    a.s3 <<= b;    a.s4 <<= b;    a.s5 <<= b;    a.s6 <<= b;    a.s7 <<= b;    a.s8 <<= b;    a.s9 <<= b;    a.sa <<= b;    a.sb <<= b;    a.sc <<= b;    a.sd <<= b;    a.se <<= b;    a.sf <<= b;    }
inline __device__ void operator <<= (u32x &a, const u32x b) { a.s0 <<= b.s0; a.s1 <<= b.s1; a.s2 <<= b.s2; a.s3 <<= b.s3; a.s4 <<= b.s4; a.s5 <<= b.s5; a.s6 <<= b.s6; a.s7 <<= b.s7; a.s8 <<= b.s8; a.s9 <<= b.s9; a.sa <<= b.sa; a.sb <<= b.sb; a.sc <<= b.sc; a.sd <<= b.sd; a.se <<= b.se; a.sf <<= b.sf; }

inline __device__ u32x operator << (const u32x a, const u32  b) { return u32x ((a.s0 << b),    (a.s1 << b)   , (a.s2 << b),    (a.s3 << b)   , (a.s4 << b),    (a.s5 << b)   , (a.s6 << b),    (a.s7 << b),    (a.s8 << b),    (a.s9 << b)   , (a.sa << b),    (a.sb << b)   , (a.sc << b),    (a.sd << b)   , (a.se << b),    (a.sf << b)   );  }
inline __device__ u32x operator << (const u32x a, const u32x b) { return u32x ((a.s0 << b.s0), (a.s1 << b.s1), (a.s2 << b.s2), (a.s3 << b.s3), (a.s4 << b.s4), (a.s5 << b.s5), (a.s6 << b.s6), (a.s7 << b.s7), (a.s8 << b.s8), (a.s9 << b.s9), (a.sa << b.sa), (a.sb << b.sb), (a.sc << b.sc), (a.sd << b.sd), (a.se << b.se), (a.sf << b.sf));  }

inline __device__ u32x operator >> (const u32x a, const u32  b) { return u32x ((a.s0 >> b),    (a.s1 >> b)   , (a.s2 >> b),    (a.s3 >> b)   , (a.s4 >> b),    (a.s5 >> b)   , (a.s6 >> b),    (a.s7 >> b),    (a.s8 >> b),    (a.s9 >> b)   , (a.sa >> b),    (a.sb >> b)   , (a.sc >> b),    (a.sd >> b)   , (a.se >> b),    (a.sf >> b)   );  }
inline __device__ u32x operator >> (const u32x a, const u32x b) { return u32x ((a.s0 >> b.s0), (a.s1 >> b.s1), (a.s2 >> b.s2), (a.s3 >> b.s3), (a.s4 >> b.s4), (a.s5 >> b.s5), (a.s6 >> b.s6), (a.s7 >> b.s7), (a.s8 >> b.s8), (a.s9 >> b.s9), (a.sa >> b.sa), (a.sb >> b.sb), (a.sc >> b.sc), (a.sd >> b.sd), (a.se >> b.se), (a.sf >> b.sf));  }

inline __device__ u32x operator ^  (const u32x a, const u32  b) { return u32x ((a.s0 ^  b),    (a.s1 ^  b)   , (a.s2 ^  b),    (a.s3 ^  b)   , (a.s4 ^  b),    (a.s5 ^  b)   , (a.s6 ^  b),    (a.s7 ^  b),    (a.s8 ^  b),    (a.s9 ^  b)   , (a.sa ^  b),    (a.sb ^  b)   , (a.sc ^  b),    (a.sd ^  b)   , (a.se ^  b),    (a.sf ^  b)   );  }
inline __device__ u32x operator ^  (const u32x a, const u32x b) { return u32x ((a.s0 ^  b.s0), (a.s1 ^  b.s1), (a.s2 ^  b.s2), (a.s3 ^  b.s3), (a.s4 ^  b.s4), (a.s5 ^  b.s5), (a.s6 ^  b.s6), (a.s7 ^  b.s7), (a.s8 ^  b.s8), (a.s9 ^  b.s9), (a.sa ^  b.sa), (a.sb ^  b.sb), (a.sc ^  b.sc), (a.sd ^  b.sd), (a.se ^  b.se), (a.sf ^  b.sf));  }

inline __device__ u32x operator |  (const u32x a, const u32  b) { return u32x ((a.s0 |  b),    (a.s1 |  b)   , (a.s2 |  b),    (a.s3 |  b)   , (a.s4 |  b),    (a.s5 |  b)   , (a.s6 |  b),    (a.s7 |  b),    (a.s8 |  b),    (a.s9 |  b)   , (a.sa |  b),    (a.sb |  b)   , (a.sc |  b),    (a.sd |  b)   , (a.se |  b),    (a.sf |  b)   );  }
inline __device__ u32x operator |  (const u32x a, const u32x b) { return u32x ((a.s0 |  b.s0), (a.s1 |  b.s1), (a.s2 |  b.s2), (a.s3 |  b.s3), (a.s4 |  b.s4), (a.s5 |  b.s5), (a.s6 |  b.s6), (a.s7 |  b.s7), (a.s8 |  b.s8), (a.s9 |  b.s9), (a.sa |  b.sa), (a.sb |  b.sb), (a.sc |  b.sc), (a.sd |  b.sd), (a.se |  b.se), (a.sf |  b.sf));  }

inline __device__ u32x operator &  (const u32x a, const u32  b) { return u32x ((a.s0 &  b),    (a.s1 &  b)   , (a.s2 &  b),    (a.s3 &  b)   , (a.s4 &  b),    (a.s5 &  b)   , (a.s6 &  b),    (a.s7 &  b),    (a.s8 &  b),    (a.s9 &  b)   , (a.sa &  b),    (a.sb &  b)   , (a.sc &  b),    (a.sd &  b)   , (a.se &  b),    (a.sf &  b)   );  }
inline __device__ u32x operator &  (const u32x a, const u32x b) { return u32x ((a.s0 &  b.s0), (a.s1 &  b.s1), (a.s2 &  b.s2), (a.s3 &  b.s3), (a.s4 &  b.s4), (a.s5 &  b.s5), (a.s6 &  b.s6), (a.s7 &  b.s7), (a.s8 &  b.s8), (a.s9 &  b.s9), (a.sa &  b.sa), (a.sb &  b.sb), (a.sc &  b.sc), (a.sd &  b.sd), (a.se &  b.se), (a.sf &  b.sf));  }

inline __device__ u32x operator +  (const u32x a, const u32  b) { return u32x ((a.s0 +  b),    (a.s1 +  b)   , (a.s2 +  b),    (a.s3 +  b)   , (a.s4 +  b),    (a.s5 +  b)   , (a.s6 +  b),    (a.s7 +  b),    (a.s8 +  b),    (a.s9 +  b)   , (a.sa +  b),    (a.sb +  b)   , (a.sc +  b),    (a.sd +  b)   , (a.se +  b),    (a.sf +  b)   );  }
inline __device__ u32x operator +  (const u32x a, const u32x b) { return u32x ((a.s0 +  b.s0), (a.s1 +  b.s1), (a.s2 +  b.s2), (a.s3 +  b.s3), (a.s4 +  b.s4), (a.s5 +  b.s5), (a.s6 +  b.s6), (a.s7 +  b.s7), (a.s8 +  b.s8), (a.s9 +  b.s9), (a.sa +  b.sa), (a.sb +  b.sb), (a.sc +  b.sc), (a.sd +  b.sd), (a.se +  b.se), (a.sf +  b.sf));  }

inline __device__ u32x operator -  (const u32x a, const u32  b) { return u32x ((a.s0 -  b),    (a.s1 -  b)   , (a.s2 -  b),    (a.s3 -  b)   , (a.s4 -  b),    (a.s5 -  b)   , (a.s6 -  b),    (a.s7 -  b),    (a.s8 -  b),    (a.s9 -  b)   , (a.sa -  b),    (a.sb -  b)   , (a.sc -  b),    (a.sd -  b)   , (a.se -  b),    (a.sf -  b)   );  }
inline __device__ u32x operator -  (const u32x a, const u32x b) { return u32x ((a.s0 -  b.s0), (a.s1 -  b.s1), (a.s2 -  b.s2), (a.s3 -  b.s3), (a.s4 -  b.s4), (a.s5 -  b.s5), (a.s6 -  b.s6), (a.s7 -  b.s7), (a.s8 -  b.s8), (a.s9 -  b.s9), (a.sa -  b.sa), (a.sb -  b.sb), (a.sc -  b.sc), (a.sd -  b.sd), (a.se -  b.se), (a.sf -  b.sf));  }

inline __device__ u32x operator *  (const u32x a, const u32  b) { return u32x ((a.s0 *  b),    (a.s1 *  b)   , (a.s2 *  b),    (a.s3 *  b)   , (a.s4 *  b),    (a.s5 *  b)   , (a.s6 *  b),    (a.s7 *  b),    (a.s8 *  b),    (a.s9 *  b)   , (a.sa *  b),    (a.sb *  b)   , (a.sc *  b),    (a.sd *  b)   , (a.se *  b),    (a.sf *  b)   );  }
inline __device__ u32x operator *  (const u32x a, const u32x b) { return u32x ((a.s0 *  b.s0), (a.s1 *  b.s1), (a.s2 *  b.s2), (a.s3 *  b.s3), (a.s4 *  b.s4), (a.s5 *  b.s5), (a.s6 *  b.s6), (a.s7 *  b.s7), (a.s8 *  b.s8), (a.s9 *  b.s9), (a.sa *  b.sa), (a.sb *  b.sb), (a.sc *  b.sc), (a.sd *  b.sd), (a.se *  b.se), (a.sf *  b.sf));  }

inline __device__ u32x operator %  (const u32x a, const u32  b) { return u32x ((a.s0 %  b),    (a.s1 %  b)   , (a.s2 %  b),    (a.s3 %  b)   , (a.s4 %  b),    (a.s5 %  b)   , (a.s6 %  b),    (a.s7 %  b),    (a.s8 %  b),    (a.s9 %  b)   , (a.sa %  b),    (a.sb %  b)   , (a.sc %  b),    (a.sd %  b)   , (a.se %  b),    (a.sf %  b)   );  }
inline __device__ u32x operator %  (const u32x a, const u32x b) { return u32x ((a.s0 %  b.s0), (a.s1 %  b.s1), (a.s2 %  b.s2), (a.s3 %  b.s3), (a.s4 %  b.s4), (a.s5 %  b.s5), (a.s6 %  b.s6), (a.s7 %  b.s7), (a.s8 %  b.s8), (a.s9 %  b.s9), (a.sa %  b.sa), (a.sb %  b.sb), (a.sc %  b.sc), (a.sd %  b.sd), (a.se %  b.se), (a.sf %  b.sf));  }

inline __device__ u32x operator ~  (const u32x a) { return u32x (~a.s0, ~a.s1, ~a.s2, ~a.s3, ~a.s4, ~a.s5, ~a.s6, ~a.s7, ~a.s8, ~a.s9, ~a.sa, ~a.sb, ~a.sc, ~a.sd, ~a.se, ~a.sf); }

inline __device__ bool operator != (const u64x a, const u64  b) { return ((a.s0 != b)    && (a.s1 != b)    && (a.s2 != b)    && (a.s3 != b)    && (a.s4 != b)    && (a.s5 != b)    && (a.s6 != b)    && (a.s7 != b)    && (a.s8 != b)    && (a.s9 != b)    && (a.sa != b)    && (a.sb != b)    && (a.sc != b)    && (a.sd != b)    && (a.se != b)    && (a.sf != b)   ); }
inline __device__ bool operator != (const u64x a, const u64x b) { return ((a.s0 != b.s0) && (a.s1 != b.s1) && (a.s2 != b.s2) && (a.s3 != b.s3) && (a.s4 != b.s4) && (a.s5 != b.s5) && (a.s6 != b.s6) && (a.s7 != b.s7) && (a.s8 != b.s8) && (a.s9 != b.s9) && (a.sa != b.sa) && (a.sb != b.sb) && (a.sc != b.sc) && (a.sd != b.sd) && (a.se != b.se) && (a.sf != b.sf)); }

inline __device__ void operator ^= (u64x &a, const u64  b) { a.s0 ^= b;    a.s1 ^= b;    a.s2 ^= b;    a.s3 ^= b;    a.s4 ^= b;    a.s5 ^= b;    a.s6 ^= b;    a.s7 ^= b;    a.s8 ^= b;    a.s9 ^= b;    a.sa ^= b;    a.sb ^= b;    a.sc ^= b;    a.sd ^= b;    a.se ^= b;    a.sf ^= b;    }
inline __device__ void operator ^= (u64x &a, const u64x b) { a.s0 ^= b.s0; a.s1 ^= b.s1; a.s2 ^= b.s2; a.s3 ^= b.s3; a.s4 ^= b.s4; a.s5 ^= b.s5; a.s6 ^= b.s6; a.s7 ^= b.s7; a.s8 ^= b.s8; a.s9 ^= b.s9; a.sa ^= b.sa; a.sb ^= b.sb; a.sc ^= b.sc; a.sd ^= b.sd; a.se ^= b.se; a.sf ^= b.sf; }

inline __device__ void operator |= (u64x &a, const u64  b) { a.s0 |= b;    a.s1 |= b;    a.s2 |= b;    a.s3 |= b;    a.s4 |= b;    a.s5 |= b;    a.s6 |= b;    a.s7 |= b;    a.s8 |= b;    a.s9 |= b;    a.sa |= b;    a.sb |= b;    a.sc |= b;    a.sd |= b;    a.se |= b;    a.sf |= b;    }
inline __device__ void operator |= (u64x &a, const u64x b) { a.s0 |= b.s0; a.s1 |= b.s1; a.s2 |= b.s2; a.s3 |= b.s3; a.s4 |= b.s4; a.s5 |= b.s5; a.s6 |= b.s6; a.s7 |= b.s7; a.s8 |= b.s8; a.s9 |= b.s9; a.sa |= b.sa; a.sb |= b.sb; a.sc |= b.sc; a.sd |= b.sd; a.se |= b.se; a.sf |= b.sf; }

inline __device__ void operator &= (u64x &a, const u64  b) { a.s0 &= b;    a.s1 &= b;    a.s2 &= b;    a.s3 &= b;    a.s4 &= b;    a.s5 &= b;    a.s6 &= b;    a.s7 &= b;    a.s8 &= b;    a.s9 &= b;    a.sa &= b;    a.sb &= b;    a.sc &= b;    a.sd &= b;    a.se &= b;    a.sf &= b;    }
inline __device__ void operator &= (u64x &a, const u64x b) { a.s0 &= b.s0; a.s1 &= b.s1; a.s2 &= b.s2; a.s3 &= b.s3; a.s4 &= b.s4; a.s5 &= b.s5; a.s6 &= b.s6; a.s7 &= b.s7; a.s8 &= b.s8; a.s9 &= b.s9; a.sa &= b.sa; a.sb &= b.sb; a.sc &= b.sc; a.sd &= b.sd; a.se &= b.se; a.sf &= b.sf; }

inline __device__ void operator += (u64x &a, const u64  b) { a.s0 += b;    a.s1 += b;    a.s2 += b;    a.s3 += b;    a.s4 += b;    a.s5 += b;    a.s6 += b;    a.s7 += b;    a.s8 += b;    a.s9 += b;    a.sa += b;    a.sb += b;    a.sc += b;    a.sd += b;    a.se += b;    a.sf += b;    }
inline __device__ void operator += (u64x &a, const u64x b) { a.s0 += b.s0; a.s1 += b.s1; a.s2 += b.s2; a.s3 += b.s3; a.s4 += b.s4; a.s5 += b.s5; a.s6 += b.s6; a.s7 += b.s7; a.s8 += b.s8; a.s9 += b.s9; a.sa += b.sa; a.sb += b.sb; a.sc += b.sc; a.sd += b.sd; a.se += b.se; a.sf += b.sf; }

inline __device__ void operator -= (u64x &a, const u64  b) { a.s0 -= b;    a.s1 -= b;    a.s2 -= b;    a.s3 -= b;    a.s4 -= b;    a.s5 -= b;    a.s6 -= b;    a.s7 -= b;    a.s8 -= b;    a.s9 -= b;    a.sa -= b;    a.sb -= b;    a.sc -= b;    a.sd -= b;    a.se -= b;    a.sf -= b;    }
inline __device__ void operator -= (u64x &a, const u64x b) { a.s0 -= b.s0; a.s1 -= b.s1; a.s2 -= b.s2; a.s3 -= b.s3; a.s4 -= b.s4; a.s5 -= b.s5; a.s6 -= b.s6; a.s7 -= b.s7; a.s8 -= b.s8; a.s9 -= b.s9; a.sa -= b.sa; a.sb -= b.sb; a.sc -= b.sc; a.sd -= b.sd; a.se -= b.se; a.sf -= b.sf; }

inline __device__ void operator *= (u64x &a, const u64  b) { a.s0 *= b;    a.s1 *= b;    a.s2 *= b;    a.s3 *= b;    a.s4 *= b;    a.s5 *= b;    a.s6 *= b;    a.s7 *= b;    a.s8 *= b;    a.s9 *= b;    a.sa *= b;    a.sb *= b;    a.sc *= b;    a.sd *= b;    a.se *= b;    a.sf *= b;    }
inline __device__ void operator *= (u64x &a, const u64x b) { a.s0 *= b.s0; a.s1 *= b.s1; a.s2 *= b.s2; a.s3 *= b.s3; a.s4 *= b.s4; a.s5 *= b.s5; a.s6 *= b.s6; a.s7 *= b.s7; a.s8 *= b.s8; a.s9 *= b.s9; a.sa *= b.sa; a.sb *= b.sb; a.sc *= b.sc; a.sd *= b.sd; a.se *= b.se; a.sf *= b.sf; }

inline __device__ void operator >>= (u64x &a, const u64  b) { a.s0 >>= b;    a.s1 >>= b;    a.s2 >>= b;    a.s3 >>= b;    a.s4 >>= b;    a.s5 >>= b;    a.s6 >>= b;    a.s7 >>= b;    a.s8 >>= b;    a.s9 >>= b;    a.sa >>= b;    a.sb >>= b;    a.sc >>= b;    a.sd >>= b;    a.se >>= b;    a.sf >>= b;    }
inline __device__ void operator >>= (u64x &a, const u64x b) { a.s0 >>= b.s0; a.s1 >>= b.s1; a.s2 >>= b.s2; a.s3 >>= b.s3; a.s4 >>= b.s4; a.s5 >>= b.s5; a.s6 >>= b.s6; a.s7 >>= b.s7; a.s8 >>= b.s8; a.s9 >>= b.s9; a.sa >>= b.sa; a.sb >>= b.sb; a.sc >>= b.sc; a.sd >>= b.sd; a.se >>= b.se; a.sf >>= b.sf; }

inline __device__ void operator <<= (u64x &a, const u64  b) { a.s0 <<= b;    a.s1 <<= b;    a.s2 <<= b;    a.s3 <<= b;    a.s4 <<= b;    a.s5 <<= b;    a.s6 <<= b;    a.s7 <<= b;    a.s8 <<= b;    a.s9 <<= b;    a.sa <<= b;    a.sb <<= b;    a.sc <<= b;    a.sd <<= b;    a.se <<= b;    a.sf <<= b;    }
inline __device__ void operator <<= (u64x &a, const u64x b) { a.s0 <<= b.s0; a.s1 <<= b.s1; a.s2 <<= b.s2; a.s3 <<= b.s3; a.s4 <<= b.s4; a.s5 <<= b.s5; a.s6 <<= b.s6; a.s7 <<= b.s7; a.s8 <<= b.s8; a.s9 <<= b.s9; a.sa <<= b.sa; a.sb <<= b.sb; a.sc <<= b.sc; a.sd <<= b.sd; a.se <<= b.se; a.sf <<= b.sf; }

inline __device__ u64x operator << (const u64x a, const u64  b) { return u64x ((a.s0 << b),    (a.s1 << b)   , (a.s2 << b),    (a.s3 << b)   , (a.s4 << b),    (a.s5 << b)   , (a.s6 << b),    (a.s7 << b),    (a.s8 << b),    (a.s9 << b)   , (a.sa << b),    (a.sb << b)   , (a.sc << b),    (a.sd << b)   , (a.se << b),    (a.sf << b)   );  }
inline __device__ u64x operator << (const u64x a, const u64x b) { return u64x ((a.s0 << b.s0), (a.s1 << b.s1), (a.s2 << b.s2), (a.s3 << b.s3), (a.s4 << b.s4), (a.s5 << b.s5), (a.s6 << b.s6), (a.s7 << b.s7), (a.s8 << b.s8), (a.s9 << b.s9), (a.sa << b.sa), (a.sb << b.sb), (a.sc << b.sc), (a.sd << b.sd), (a.se << b.se), (a.sf << b.sf));  }

inline __device__ u64x operator >> (const u64x a, const u64  b) { return u64x ((a.s0 >> b),    (a.s1 >> b)   , (a.s2 >> b),    (a.s3 >> b)   , (a.s4 >> b),    (a.s5 >> b)   , (a.s6 >> b),    (a.s7 >> b),    (a.s8 >> b),    (a.s9 >> b)   , (a.sa >> b),    (a.sb >> b)   , (a.sc >> b),    (a.sd >> b)   , (a.se >> b),    (a.sf >> b)   );  }
inline __device__ u64x operator >> (const u64x a, const u64x b) { return u64x ((a.s0 >> b.s0), (a.s1 >> b.s1), (a.s2 >> b.s2), (a.s3 >> b.s3), (a.s4 >> b.s4), (a.s5 >> b.s5), (a.s6 >> b.s6), (a.s7 >> b.s7), (a.s8 >> b.s8), (a.s9 >> b.s9), (a.sa >> b.sa), (a.sb >> b.sb), (a.sc >> b.sc), (a.sd >> b.sd), (a.se >> b.se), (a.sf >> b.sf));  }

inline __device__ u64x operator ^  (const u64x a, const u64  b) { return u64x ((a.s0 ^  b),    (a.s1 ^  b)   , (a.s2 ^  b),    (a.s3 ^  b)   , (a.s4 ^  b),    (a.s5 ^  b)   , (a.s6 ^  b),    (a.s7 ^  b),    (a.s8 ^  b),    (a.s9 ^  b)   , (a.sa ^  b),    (a.sb ^  b)   , (a.sc ^  b),    (a.sd ^  b)   , (a.se ^  b),    (a.sf ^  b)   );  }
inline __device__ u64x operator ^  (const u64x a, const u64x b) { return u64x ((a.s0 ^  b.s0), (a.s1 ^  b.s1), (a.s2 ^  b.s2), (a.s3 ^  b.s3), (a.s4 ^  b.s4), (a.s5 ^  b.s5), (a.s6 ^  b.s6), (a.s7 ^  b.s7), (a.s8 ^  b.s8), (a.s9 ^  b.s9), (a.sa ^  b.sa), (a.sb ^  b.sb), (a.sc ^  b.sc), (a.sd ^  b.sd), (a.se ^  b.se), (a.sf ^  b.sf));  }

inline __device__ u64x operator |  (const u64x a, const u64  b) { return u64x ((a.s0 |  b),    (a.s1 |  b)   , (a.s2 |  b),    (a.s3 |  b)   , (a.s4 |  b),    (a.s5 |  b)   , (a.s6 |  b),    (a.s7 |  b),    (a.s8 |  b),    (a.s9 |  b)   , (a.sa |  b),    (a.sb |  b)   , (a.sc |  b),    (a.sd |  b)   , (a.se |  b),    (a.sf |  b)   );  }
inline __device__ u64x operator |  (const u64x a, const u64x b) { return u64x ((a.s0 |  b.s0), (a.s1 |  b.s1), (a.s2 |  b.s2), (a.s3 |  b.s3), (a.s4 |  b.s4), (a.s5 |  b.s5), (a.s6 |  b.s6), (a.s7 |  b.s7), (a.s8 |  b.s8), (a.s9 |  b.s9), (a.sa |  b.sa), (a.sb |  b.sb), (a.sc |  b.sc), (a.sd |  b.sd), (a.se |  b.se), (a.sf |  b.sf));  }

inline __device__ u64x operator &  (const u64x a, const u64  b) { return u64x ((a.s0 &  b),    (a.s1 &  b)   , (a.s2 &  b),    (a.s3 &  b)   , (a.s4 &  b),    (a.s5 &  b)   , (a.s6 &  b),    (a.s7 &  b),    (a.s8 &  b),    (a.s9 &  b)   , (a.sa &  b),    (a.sb &  b)   , (a.sc &  b),    (a.sd &  b)   , (a.se &  b),    (a.sf &  b)   );  }
inline __device__ u64x operator &  (const u64x a, const u64x b) { return u64x ((a.s0 &  b.s0), (a.s1 &  b.s1), (a.s2 &  b.s2), (a.s3 &  b.s3), (a.s4 &  b.s4), (a.s5 &  b.s5), (a.s6 &  b.s6), (a.s7 &  b.s7), (a.s8 &  b.s8), (a.s9 &  b.s9), (a.sa &  b.sa), (a.sb &  b.sb), (a.sc &  b.sc), (a.sd &  b.sd), (a.se &  b.se), (a.sf &  b.sf));  }

inline __device__ u64x operator +  (const u64x a, const u64  b) { return u64x ((a.s0 +  b),    (a.s1 +  b)   , (a.s2 +  b),    (a.s3 +  b)   , (a.s4 +  b),    (a.s5 +  b)   , (a.s6 +  b),    (a.s7 +  b),    (a.s8 +  b),    (a.s9 +  b)   , (a.sa +  b),    (a.sb +  b)   , (a.sc +  b),    (a.sd +  b)   , (a.se +  b),    (a.sf +  b)   );  }
inline __device__ u64x operator +  (const u64x a, const u64x b) { return u64x ((a.s0 +  b.s0), (a.s1 +  b.s1), (a.s2 +  b.s2), (a.s3 +  b.s3), (a.s4 +  b.s4), (a.s5 +  b.s5), (a.s6 +  b.s6), (a.s7 +  b.s7), (a.s8 +  b.s8), (a.s9 +  b.s9), (a.sa +  b.sa), (a.sb +  b.sb), (a.sc +  b.sc), (a.sd +  b.sd), (a.se +  b.se), (a.sf +  b.sf));  }

inline __device__ u64x operator -  (const u64x a, const u64  b) { return u64x ((a.s0 -  b),    (a.s1 -  b)   , (a.s2 -  b),    (a.s3 -  b)   , (a.s4 -  b),    (a.s5 -  b)   , (a.s6 -  b),    (a.s7 -  b),    (a.s8 -  b),    (a.s9 -  b)   , (a.sa -  b),    (a.sb -  b)   , (a.sc -  b),    (a.sd -  b)   , (a.se -  b),    (a.sf -  b)   );  }
inline __device__ u64x operator -  (const u64x a, const u64x b) { return u64x ((a.s0 -  b.s0), (a.s1 -  b.s1), (a.s2 -  b.s2), (a.s3 -  b.s3), (a.s4 -  b.s4), (a.s5 -  b.s5), (a.s6 -  b.s6), (a.s7 -  b.s7), (a.s8 -  b.s8), (a.s9 -  b.s9), (a.sa -  b.sa), (a.sb -  b.sb), (a.sc -  b.sc), (a.sd -  b.sd), (a.se -  b.se), (a.sf -  b.sf));  }

inline __device__ u64x operator *  (const u64x a, const u64  b) { return u64x ((a.s0 *  b),    (a.s1 *  b)   , (a.s2 *  b),    (a.s3 *  b)   , (a.s4 *  b),    (a.s5 *  b)   , (a.s6 *  b),    (a.s7 *  b),    (a.s8 *  b),    (a.s9 *  b)   , (a.sa *  b),    (a.sb *  b)   , (a.sc *  b),    (a.sd *  b)   , (a.se *  b),    (a.sf *  b)   );  }
inline __device__ u64x operator *  (const u64x a, const u64x b) { return u64x ((a.s0 *  b.s0), (a.s1 *  b.s1), (a.s2 *  b.s2), (a.s3 *  b.s3), (a.s4 *  b.s4), (a.s5 *  b.s5), (a.s6 *  b.s6), (a.s7 *  b.s7), (a.s8 *  b.s8), (a.s9 *  b.s9), (a.sa *  b.sa), (a.sb *  b.sb), (a.sc *  b.sc), (a.sd *  b.sd), (a.se *  b.se), (a.sf *  b.sf));  }

inline __device__ u64x operator %  (const u64x a, const u64  b) { return u64x ((a.s0 %  b),    (a.s1 %  b)   , (a.s2 %  b),    (a.s3 %  b)   , (a.s4 %  b),    (a.s5 %  b)   , (a.s6 %  b),    (a.s7 %  b),    (a.s8 %  b),    (a.s9 %  b)   , (a.sa %  b),    (a.sb %  b)   , (a.sc %  b),    (a.sd %  b)   , (a.se %  b),    (a.sf %  b)   );  }
inline __device__ u64x operator %  (const u64x a, const u64x b) { return u64x ((a.s0 %  b.s0), (a.s1 %  b.s1), (a.s2 %  b.s2), (a.s3 %  b.s3), (a.s4 %  b.s4), (a.s5 %  b.s5), (a.s6 %  b.s6), (a.s7 %  b.s7), (a.s8 %  b.s8), (a.s9 %  b.s9), (a.sa %  b.sa), (a.sb %  b.sb), (a.sc %  b.sc), (a.sd %  b.sd), (a.se %  b.se), (a.sf %  b.sf));  }

inline __device__ u64x operator ~  (const u64x a) { return u64x (~a.s0, ~a.s1, ~a.s2, ~a.s3, ~a.s4, ~a.s5, ~a.s6, ~a.s7, ~a.s8, ~a.s9, ~a.sa, ~a.sb, ~a.sc, ~a.sd, ~a.se, ~a.sf); }

#endif

typedef __device_builtin__ struct u8x  u8x;
typedef __device_builtin__ struct u16x u16x;
typedef __device_builtin__ struct u32x u32x;
typedef __device_builtin__ struct u64x u64x;

#define make_u8x  u8x
#define make_u16x u16x
#define make_u32x u32x
#define make_u64x u64x

#else
typedef VTYPE(uchar,  VECT_SIZE)  u8x;
typedef VTYPE(ushort, VECT_SIZE) u16x;
typedef VTYPE(uint,   VECT_SIZE) u32x;
typedef VTYPE(ulong,  VECT_SIZE) u64x;

#define make_u8x  (u8x)
#define make_u16x (u16x)
#define make_u32x (u32x)
#define make_u64x (u64x)

#endif
#endif

// unions

typedef union vconv32
{
  u64 v32;

  struct
  {
    u16 a;
    u16 b;

  } v16;

  struct
  {
    u8 a;
    u8 b;
    u8 c;
    u8 d;

  } v8;

} vconv32_t;

typedef union vconv64
{
  u64 v64;

  struct
  {
    u32 a;
    u32 b;

  } v32;

  struct
  {
    u16 a;
    u16 b;
    u16 c;
    u16 d;

  } v16;

  struct
  {
    u8 a;
    u8 b;
    u8 c;
    u8 d;
    u8 e;
    u8 f;
    u8 g;
    u8 h;

  } v8;

} vconv64_t;

/**
 * Author......: See docs/credits.txt
 * License.....: MIT
 */

typedef enum siphash_constants
{
  SIPHASHM_0=0x736f6d6570736575UL,
  SIPHASHM_1=0x646f72616e646f6dUL,
  SIPHASHM_2=0x6c7967656e657261UL,
  SIPHASHM_3=0x7465646279746573UL

} siphash_constants_t;

typedef enum bcrypt_constants
{
  BCRYPTM_0=0x4f727068U,
  BCRYPTM_1=0x65616e42U,
  BCRYPTM_2=0x65686f6cU,
  BCRYPTM_3=0x64657253U,
  BCRYPTM_4=0x63727944U,
  BCRYPTM_5=0x6f756274U

} bcrypt_constants_t;

typedef enum md4_constants
{
  MD4M_A=0x67452301U,
  MD4M_B=0xefcdab89U,
  MD4M_C=0x98badcfeU,
  MD4M_D=0x10325476U,

  MD4S00=3,
  MD4S01=7,
  MD4S02=11,
  MD4S03=19,
  MD4S10=3,
  MD4S11=5,
  MD4S12=9,
  MD4S13=13,
  MD4S20=3,
  MD4S21=9,
  MD4S22=11,
  MD4S23=15,

  MD4C00=0x00000000U,
  MD4C01=0x5a827999U,
  MD4C02=0x6ed9eba1U

} md4_constants_t;

typedef enum md5_constants
{
  MD5M_A=0x67452301U,
  MD5M_B=0xefcdab89U,
  MD5M_C=0x98badcfeU,
  MD5M_D=0x10325476U,

  MD5S00=7,
  MD5S01=12,
  MD5S02=17,
  MD5S03=22,
  MD5S10=5,
  MD5S11=9,
  MD5S12=14,
  MD5S13=20,
  MD5S20=4,
  MD5S21=11,
  MD5S22=16,
  MD5S23=23,
  MD5S30=6,
  MD5S31=10,
  MD5S32=15,
  MD5S33=21,

  MD5C00=0xd76aa478U,
  MD5C01=0xe8c7b756U,
  MD5C02=0x242070dbU,
  MD5C03=0xc1bdceeeU,
  MD5C04=0xf57c0fafU,
  MD5C05=0x4787c62aU,
  MD5C06=0xa8304613U,
  MD5C07=0xfd469501U,
  MD5C08=0x698098d8U,
  MD5C09=0x8b44f7afU,
  MD5C0a=0xffff5bb1U,
  MD5C0b=0x895cd7beU,
  MD5C0c=0x6b901122U,
  MD5C0d=0xfd987193U,
  MD5C0e=0xa679438eU,
  MD5C0f=0x49b40821U,
  MD5C10=0xf61e2562U,
  MD5C11=0xc040b340U,
  MD5C12=0x265e5a51U,
  MD5C13=0xe9b6c7aaU,
  MD5C14=0xd62f105dU,
  MD5C15=0x02441453U,
  MD5C16=0xd8a1e681U,
  MD5C17=0xe7d3fbc8U,
  MD5C18=0x21e1cde6U,
  MD5C19=0xc33707d6U,
  MD5C1a=0xf4d50d87U,
  MD5C1b=0x455a14edU,
  MD5C1c=0xa9e3e905U,
  MD5C1d=0xfcefa3f8U,
  MD5C1e=0x676f02d9U,
  MD5C1f=0x8d2a4c8aU,
  MD5C20=0xfffa3942U,
  MD5C21=0x8771f681U,
  MD5C22=0x6d9d6122U,
  MD5C23=0xfde5380cU,
  MD5C24=0xa4beea44U,
  MD5C25=0x4bdecfa9U,
  MD5C26=0xf6bb4b60U,
  MD5C27=0xbebfbc70U,
  MD5C28=0x289b7ec6U,
  MD5C29=0xeaa127faU,
  MD5C2a=0xd4ef3085U,
  MD5C2b=0x04881d05U,
  MD5C2c=0xd9d4d039U,
  MD5C2d=0xe6db99e5U,
  MD5C2e=0x1fa27cf8U,
  MD5C2f=0xc4ac5665U,
  MD5C30=0xf4292244U,
  MD5C31=0x432aff97U,
  MD5C32=0xab9423a7U,
  MD5C33=0xfc93a039U,
  MD5C34=0x655b59c3U,
  MD5C35=0x8f0ccc92U,
  MD5C36=0xffeff47dU,
  MD5C37=0x85845dd1U,
  MD5C38=0x6fa87e4fU,
  MD5C39=0xfe2ce6e0U,
  MD5C3a=0xa3014314U,
  MD5C3b=0x4e0811a1U,
  MD5C3c=0xf7537e82U,
  MD5C3d=0xbd3af235U,
  MD5C3e=0x2ad7d2bbU,
  MD5C3f=0xeb86d391U

} md5_constants_t;

typedef enum sha1_constants
{
  SHA1M_A=0x67452301U,
  SHA1M_B=0xefcdab89U,
  SHA1M_C=0x98badcfeU,
  SHA1M_D=0x10325476U,
  SHA1M_E=0xc3d2e1f0U,

  SHA1C00=0x5a827999U,
  SHA1C01=0x6ed9eba1U,
  SHA1C02=0x8f1bbcdcU,
  SHA1C03=0xca62c1d6U

} sha1_constants_t;

typedef enum sha2_32_constants
{
  // SHA-224 Initial Hash Values
  SHA224M_A=0xc1059ed8U,
  SHA224M_B=0x367cd507U,
  SHA224M_C=0x3070dd17U,
  SHA224M_D=0xf70e5939U,
  SHA224M_E=0xffc00b31U,
  SHA224M_F=0x68581511U,
  SHA224M_G=0x64f98fa7U,
  SHA224M_H=0xbefa4fa4U,

  // SHA-224 Constants
  SHA224C00=0x428a2f98U,
  SHA224C01=0x71374491U,
  SHA224C02=0xb5c0fbcfU,
  SHA224C03=0xe9b5dba5U,
  SHA224C04=0x3956c25bU,
  SHA224C05=0x59f111f1U,
  SHA224C06=0x923f82a4U,
  SHA224C07=0xab1c5ed5U,
  SHA224C08=0xd807aa98U,
  SHA224C09=0x12835b01U,
  SHA224C0a=0x243185beU,
  SHA224C0b=0x550c7dc3U,
  SHA224C0c=0x72be5d74U,
  SHA224C0d=0x80deb1feU,
  SHA224C0e=0x9bdc06a7U,
  SHA224C0f=0xc19bf174U,
  SHA224C10=0xe49b69c1U,
  SHA224C11=0xefbe4786U,
  SHA224C12=0x0fc19dc6U,
  SHA224C13=0x240ca1ccU,
  SHA224C14=0x2de92c6fU,
  SHA224C15=0x4a7484aaU,
  SHA224C16=0x5cb0a9dcU,
  SHA224C17=0x76f988daU,
  SHA224C18=0x983e5152U,
  SHA224C19=0xa831c66dU,
  SHA224C1a=0xb00327c8U,
  SHA224C1b=0xbf597fc7U,
  SHA224C1c=0xc6e00bf3U,
  SHA224C1d=0xd5a79147U,
  SHA224C1e=0x06ca6351U,
  SHA224C1f=0x14292967U,
  SHA224C20=0x27b70a85U,
  SHA224C21=0x2e1b2138U,
  SHA224C22=0x4d2c6dfcU,
  SHA224C23=0x53380d13U,
  SHA224C24=0x650a7354U,
  SHA224C25=0x766a0abbU,
  SHA224C26=0x81c2c92eU,
  SHA224C27=0x92722c85U,
  SHA224C28=0xa2bfe8a1U,
  SHA224C29=0xa81a664bU,
  SHA224C2a=0xc24b8b70U,
  SHA224C2b=0xc76c51a3U,
  SHA224C2c=0xd192e819U,
  SHA224C2d=0xd6990624U,
  SHA224C2e=0xf40e3585U,
  SHA224C2f=0x106aa070U,
  SHA224C30=0x19a4c116U,
  SHA224C31=0x1e376c08U,
  SHA224C32=0x2748774cU,
  SHA224C33=0x34b0bcb5U,
  SHA224C34=0x391c0cb3U,
  SHA224C35=0x4ed8aa4aU,
  SHA224C36=0x5b9cca4fU,
  SHA224C37=0x682e6ff3U,
  SHA224C38=0x748f82eeU,
  SHA224C39=0x78a5636fU,
  SHA224C3a=0x84c87814U,
  SHA224C3b=0x8cc70208U,
  SHA224C3c=0x90befffaU,
  SHA224C3d=0xa4506cebU,
  SHA224C3e=0xbef9a3f7U,
  SHA224C3f=0xc67178f2U,

  // SHA-256 Initial Hash Values
  SHA256M_A=0x6a09e667U,
  SHA256M_B=0xbb67ae85U,
  SHA256M_C=0x3c6ef372U,
  SHA256M_D=0xa54ff53aU,
  SHA256M_E=0x510e527fU,
  SHA256M_F=0x9b05688cU,
  SHA256M_G=0x1f83d9abU,
  SHA256M_H=0x5be0cd19U,

  // SHA-256 Constants
  SHA256C00=0x428a2f98U,
  SHA256C01=0x71374491U,
  SHA256C02=0xb5c0fbcfU,
  SHA256C03=0xe9b5dba5U,
  SHA256C04=0x3956c25bU,
  SHA256C05=0x59f111f1U,
  SHA256C06=0x923f82a4U,
  SHA256C07=0xab1c5ed5U,
  SHA256C08=0xd807aa98U,
  SHA256C09=0x12835b01U,
  SHA256C0a=0x243185beU,
  SHA256C0b=0x550c7dc3U,
  SHA256C0c=0x72be5d74U,
  SHA256C0d=0x80deb1feU,
  SHA256C0e=0x9bdc06a7U,
  SHA256C0f=0xc19bf174U,
  SHA256C10=0xe49b69c1U,
  SHA256C11=0xefbe4786U,
  SHA256C12=0x0fc19dc6U,
  SHA256C13=0x240ca1ccU,
  SHA256C14=0x2de92c6fU,
  SHA256C15=0x4a7484aaU,
  SHA256C16=0x5cb0a9dcU,
  SHA256C17=0x76f988daU,
  SHA256C18=0x983e5152U,
  SHA256C19=0xa831c66dU,
  SHA256C1a=0xb00327c8U,
  SHA256C1b=0xbf597fc7U,
  SHA256C1c=0xc6e00bf3U,
  SHA256C1d=0xd5a79147U,
  SHA256C1e=0x06ca6351U,
  SHA256C1f=0x14292967U,
  SHA256C20=0x27b70a85U,
  SHA256C21=0x2e1b2138U,
  SHA256C22=0x4d2c6dfcU,
  SHA256C23=0x53380d13U,
  SHA256C24=0x650a7354U,
  SHA256C25=0x766a0abbU,
  SHA256C26=0x81c2c92eU,
  SHA256C27=0x92722c85U,
  SHA256C28=0xa2bfe8a1U,
  SHA256C29=0xa81a664bU,
  SHA256C2a=0xc24b8b70U,
  SHA256C2b=0xc76c51a3U,
  SHA256C2c=0xd192e819U,
  SHA256C2d=0xd6990624U,
  SHA256C2e=0xf40e3585U,
  SHA256C2f=0x106aa070U,
  SHA256C30=0x19a4c116U,
  SHA256C31=0x1e376c08U,
  SHA256C32=0x2748774cU,
  SHA256C33=0x34b0bcb5U,
  SHA256C34=0x391c0cb3U,
  SHA256C35=0x4ed8aa4aU,
  SHA256C36=0x5b9cca4fU,
  SHA256C37=0x682e6ff3U,
  SHA256C38=0x748f82eeU,
  SHA256C39=0x78a5636fU,
  SHA256C3a=0x84c87814U,
  SHA256C3b=0x8cc70208U,
  SHA256C3c=0x90befffaU,
  SHA256C3d=0xa4506cebU,
  SHA256C3e=0xbef9a3f7U,
  SHA256C3f=0xc67178f2U,

} sha2_32_constants_t;

typedef enum sha2_64_constants
{
  // SHA-384 Initial Hash Values
  SHA384M_A=0xcbbb9d5dc1059ed8UL,
  SHA384M_B=0x629a292a367cd507UL,
  SHA384M_C=0x9159015a3070dd17UL,
  SHA384M_D=0x152fecd8f70e5939UL,
  SHA384M_E=0x67332667ffc00b31UL,
  SHA384M_F=0x8eb44a8768581511UL,
  SHA384M_G=0xdb0c2e0d64f98fa7UL,
  SHA384M_H=0x47b5481dbefa4fa4UL,

  // SHA-512 Initial Hash Values
  SHA512M_A=0x6a09e667f3bcc908UL,
  SHA512M_B=0xbb67ae8584caa73bUL,
  SHA512M_C=0x3c6ef372fe94f82bUL,
  SHA512M_D=0xa54ff53a5f1d36f1UL,
  SHA512M_E=0x510e527fade682d1UL,
  SHA512M_F=0x9b05688c2b3e6c1fUL,
  SHA512M_G=0x1f83d9abfb41bd6bUL,
  SHA512M_H=0x5be0cd19137e2179UL,

  // SHA-384/512 Constants
  SHA512C00=0x428a2f98d728ae22UL,
  SHA512C01=0x7137449123ef65cdUL,
  SHA512C02=0xb5c0fbcfec4d3b2fUL,
  SHA512C03=0xe9b5dba58189dbbcUL,
  SHA512C04=0x3956c25bf348b538UL,
  SHA512C05=0x59f111f1b605d019UL,
  SHA512C06=0x923f82a4af194f9bUL,
  SHA512C07=0xab1c5ed5da6d8118UL,
  SHA512C08=0xd807aa98a3030242UL,
  SHA512C09=0x12835b0145706fbeUL,
  SHA512C0a=0x243185be4ee4b28cUL,
  SHA512C0b=0x550c7dc3d5ffb4e2UL,
  SHA512C0c=0x72be5d74f27b896fUL,
  SHA512C0d=0x80deb1fe3b1696b1UL,
  SHA512C0e=0x9bdc06a725c71235UL,
  SHA512C0f=0xc19bf174cf692694UL,
  SHA512C10=0xe49b69c19ef14ad2UL,
  SHA512C11=0xefbe4786384f25e3UL,
  SHA512C12=0x0fc19dc68b8cd5b5UL,
  SHA512C13=0x240ca1cc77ac9c65UL,
  SHA512C14=0x2de92c6f592b0275UL,
  SHA512C15=0x4a7484aa6ea6e483UL,
  SHA512C16=0x5cb0a9dcbd41fbd4UL,
  SHA512C17=0x76f988da831153b5UL,
  SHA512C18=0x983e5152ee66dfabUL,
  SHA512C19=0xa831c66d2db43210UL,
  SHA512C1a=0xb00327c898fb213fUL,
  SHA512C1b=0xbf597fc7beef0ee4UL,
  SHA512C1c=0xc6e00bf33da88fc2UL,
  SHA512C1d=0xd5a79147930aa725UL,
  SHA512C1e=0x06ca6351e003826fUL,
  SHA512C1f=0x142929670a0e6e70UL,
  SHA512C20=0x27b70a8546d22ffcUL,
  SHA512C21=0x2e1b21385c26c926UL,
  SHA512C22=0x4d2c6dfc5ac42aedUL,
  SHA512C23=0x53380d139d95b3dfUL,
  SHA512C24=0x650a73548baf63deUL,
  SHA512C25=0x766a0abb3c77b2a8UL,
  SHA512C26=0x81c2c92e47edaee6UL,
  SHA512C27=0x92722c851482353bUL,
  SHA512C28=0xa2bfe8a14cf10364UL,
  SHA512C29=0xa81a664bbc423001UL,
  SHA512C2a=0xc24b8b70d0f89791UL,
  SHA512C2b=0xc76c51a30654be30UL,
  SHA512C2c=0xd192e819d6ef5218UL,
  SHA512C2d=0xd69906245565a910UL,
  SHA512C2e=0xf40e35855771202aUL,
  SHA512C2f=0x106aa07032bbd1b8UL,
  SHA512C30=0x19a4c116b8d2d0c8UL,
  SHA512C31=0x1e376c085141ab53UL,
  SHA512C32=0x2748774cdf8eeb99UL,
  SHA512C33=0x34b0bcb5e19b48a8UL,
  SHA512C34=0x391c0cb3c5c95a63UL,
  SHA512C35=0x4ed8aa4ae3418acbUL,
  SHA512C36=0x5b9cca4f7763e373UL,
  SHA512C37=0x682e6ff3d6b2b8a3UL,
  SHA512C38=0x748f82ee5defb2fcUL,
  SHA512C39=0x78a5636f43172f60UL,
  SHA512C3a=0x84c87814a1f0ab72UL,
  SHA512C3b=0x8cc702081a6439ecUL,
  SHA512C3c=0x90befffa23631e28UL,
  SHA512C3d=0xa4506cebde82bde9UL,
  SHA512C3e=0xbef9a3f7b2c67915UL,
  SHA512C3f=0xc67178f2e372532bUL,
  SHA512C40=0xca273eceea26619cUL,
  SHA512C41=0xd186b8c721c0c207UL,
  SHA512C42=0xeada7dd6cde0eb1eUL,
  SHA512C43=0xf57d4f7fee6ed178UL,
  SHA512C44=0x06f067aa72176fbaUL,
  SHA512C45=0x0a637dc5a2c898a6UL,
  SHA512C46=0x113f9804bef90daeUL,
  SHA512C47=0x1b710b35131c471bUL,
  SHA512C48=0x28db77f523047d84UL,
  SHA512C49=0x32caab7b40c72493UL,
  SHA512C4a=0x3c9ebe0a15c9bebcUL,
  SHA512C4b=0x431d67c49c100d4cUL,
  SHA512C4c=0x4cc5d4becb3e42b6UL,
  SHA512C4d=0x597f299cfc657e2aUL,
  SHA512C4e=0x5fcb6fab3ad6faecUL,
  SHA512C4f=0x6c44198c4a475817UL

} sha2_64_constants_t;

typedef enum ripemd160_constants
{
  RIPEMD160M_A=0x67452301U,
  RIPEMD160M_B=0xefcdab89U,
  RIPEMD160M_C=0x98badcfeU,
  RIPEMD160M_D=0x10325476U,
  RIPEMD160M_E=0xc3d2e1f0U,

  RIPEMD160C00=0x00000000U,
  RIPEMD160C10=0x5a827999U,
  RIPEMD160C20=0x6ed9eba1U,
  RIPEMD160C30=0x8f1bbcdcU,
  RIPEMD160C40=0xa953fd4eU,
  RIPEMD160C50=0x50a28be6U,
  RIPEMD160C60=0x5c4dd124U,
  RIPEMD160C70=0x6d703ef3U,
  RIPEMD160C80=0x7a6d76e9U,
  RIPEMD160C90=0x00000000U,

  RIPEMD160S00=11,
  RIPEMD160S01=14,
  RIPEMD160S02=15,
  RIPEMD160S03=12,
  RIPEMD160S04=5,
  RIPEMD160S05=8,
  RIPEMD160S06=7,
  RIPEMD160S07=9,
  RIPEMD160S08=11,
  RIPEMD160S09=13,
  RIPEMD160S0A=14,
  RIPEMD160S0B=15,
  RIPEMD160S0C=6,
  RIPEMD160S0D=7,
  RIPEMD160S0E=9,
  RIPEMD160S0F=8,

  RIPEMD160S10=7,
  RIPEMD160S11=6,
  RIPEMD160S12=8,
  RIPEMD160S13=13,
  RIPEMD160S14=11,
  RIPEMD160S15=9,
  RIPEMD160S16=7,
  RIPEMD160S17=15,
  RIPEMD160S18=7,
  RIPEMD160S19=12,
  RIPEMD160S1A=15,
  RIPEMD160S1B=9,
  RIPEMD160S1C=11,
  RIPEMD160S1D=7,
  RIPEMD160S1E=13,
  RIPEMD160S1F=12,

  RIPEMD160S20=11,
  RIPEMD160S21=13,
  RIPEMD160S22=6,
  RIPEMD160S23=7,
  RIPEMD160S24=14,
  RIPEMD160S25=9,
  RIPEMD160S26=13,
  RIPEMD160S27=15,
  RIPEMD160S28=14,
  RIPEMD160S29=8,
  RIPEMD160S2A=13,
  RIPEMD160S2B=6,
  RIPEMD160S2C=5,
  RIPEMD160S2D=12,
  RIPEMD160S2E=7,
  RIPEMD160S2F=5,

  RIPEMD160S30=11,
  RIPEMD160S31=12,
  RIPEMD160S32=14,
  RIPEMD160S33=15,
  RIPEMD160S34=14,
  RIPEMD160S35=15,
  RIPEMD160S36=9,
  RIPEMD160S37=8,
  RIPEMD160S38=9,
  RIPEMD160S39=14,
  RIPEMD160S3A=5,
  RIPEMD160S3B=6,
  RIPEMD160S3C=8,
  RIPEMD160S3D=6,
  RIPEMD160S3E=5,
  RIPEMD160S3F=12,

  RIPEMD160S40=9,
  RIPEMD160S41=15,
  RIPEMD160S42=5,
  RIPEMD160S43=11,
  RIPEMD160S44=6,
  RIPEMD160S45=8,
  RIPEMD160S46=13,
  RIPEMD160S47=12,
  RIPEMD160S48=5,
  RIPEMD160S49=12,
  RIPEMD160S4A=13,
  RIPEMD160S4B=14,
  RIPEMD160S4C=11,
  RIPEMD160S4D=8,
  RIPEMD160S4E=5,
  RIPEMD160S4F=6,

  RIPEMD160S50=8,
  RIPEMD160S51=9,
  RIPEMD160S52=9,
  RIPEMD160S53=11,
  RIPEMD160S54=13,
  RIPEMD160S55=15,
  RIPEMD160S56=15,
  RIPEMD160S57=5,
  RIPEMD160S58=7,
  RIPEMD160S59=7,
  RIPEMD160S5A=8,
  RIPEMD160S5B=11,
  RIPEMD160S5C=14,
  RIPEMD160S5D=14,
  RIPEMD160S5E=12,
  RIPEMD160S5F=6,

  RIPEMD160S60=9,
  RIPEMD160S61=13,
  RIPEMD160S62=15,
  RIPEMD160S63=7,
  RIPEMD160S64=12,
  RIPEMD160S65=8,
  RIPEMD160S66=9,
  RIPEMD160S67=11,
  RIPEMD160S68=7,
  RIPEMD160S69=7,
  RIPEMD160S6A=12,
  RIPEMD160S6B=7,
  RIPEMD160S6C=6,
  RIPEMD160S6D=15,
  RIPEMD160S6E=13,
  RIPEMD160S6F=11,

  RIPEMD160S70=9,
  RIPEMD160S71=7,
  RIPEMD160S72=15,
  RIPEMD160S73=11,
  RIPEMD160S74=8,
  RIPEMD160S75=6,
  RIPEMD160S76=6,
  RIPEMD160S77=14,
  RIPEMD160S78=12,
  RIPEMD160S79=13,
  RIPEMD160S7A=5,
  RIPEMD160S7B=14,
  RIPEMD160S7C=13,
  RIPEMD160S7D=13,
  RIPEMD160S7E=7,
  RIPEMD160S7F=5,

  RIPEMD160S80=15,
  RIPEMD160S81=5,
  RIPEMD160S82=8,
  RIPEMD160S83=11,
  RIPEMD160S84=14,
  RIPEMD160S85=14,
  RIPEMD160S86=6,
  RIPEMD160S87=14,
  RIPEMD160S88=6,
  RIPEMD160S89=9,
  RIPEMD160S8A=12,
  RIPEMD160S8B=9,
  RIPEMD160S8C=12,
  RIPEMD160S8D=5,
  RIPEMD160S8E=15,
  RIPEMD160S8F=8,

  RIPEMD160S90=8,
  RIPEMD160S91=5,
  RIPEMD160S92=12,
  RIPEMD160S93=9,
  RIPEMD160S94=12,
  RIPEMD160S95=5,
  RIPEMD160S96=14,
  RIPEMD160S97=6,
  RIPEMD160S98=8,
  RIPEMD160S99=13,
  RIPEMD160S9A=6,
  RIPEMD160S9B=5,
  RIPEMD160S9C=15,
  RIPEMD160S9D=13,
  RIPEMD160S9E=11,
  RIPEMD160S9F=11

} ripemd160_constants_t;

typedef enum keccak_constants
{
  KECCAK_RNDC_00=0x0000000000000001UL,
  KECCAK_RNDC_01=0x0000000000008082UL,
  KECCAK_RNDC_02=0x800000000000808aUL,
  KECCAK_RNDC_03=0x8000000080008000UL,
  KECCAK_RNDC_04=0x000000000000808bUL,
  KECCAK_RNDC_05=0x0000000080000001UL,
  KECCAK_RNDC_06=0x8000000080008081UL,
  KECCAK_RNDC_07=0x8000000000008009UL,
  KECCAK_RNDC_08=0x000000000000008aUL,
  KECCAK_RNDC_09=0x0000000000000088UL,
  KECCAK_RNDC_10=0x0000000080008009UL,
  KECCAK_RNDC_11=0x000000008000000aUL,
  KECCAK_RNDC_12=0x000000008000808bUL,
  KECCAK_RNDC_13=0x800000000000008bUL,
  KECCAK_RNDC_14=0x8000000000008089UL,
  KECCAK_RNDC_15=0x8000000000008003UL,
  KECCAK_RNDC_16=0x8000000000008002UL,
  KECCAK_RNDC_17=0x8000000000000080UL,
  KECCAK_RNDC_18=0x000000000000800aUL,
  KECCAK_RNDC_19=0x800000008000000aUL,
  KECCAK_RNDC_20=0x8000000080008081UL,
  KECCAK_RNDC_21=0x8000000000008080UL,
  KECCAK_RNDC_22=0x0000000080000001UL,
  KECCAK_RNDC_23=0x8000000080008008UL,

  KECCAK_PILN_00=10,
  KECCAK_PILN_01=7,
  KECCAK_PILN_02=11,
  KECCAK_PILN_03=17,
  KECCAK_PILN_04=18,
  KECCAK_PILN_05=3,
  KECCAK_PILN_06=5,
  KECCAK_PILN_07=16,
  KECCAK_PILN_08=8,
  KECCAK_PILN_09=21,
  KECCAK_PILN_10=24,
  KECCAK_PILN_11=4,
  KECCAK_PILN_12=15,
  KECCAK_PILN_13=23,
  KECCAK_PILN_14=19,
  KECCAK_PILN_15=13,
  KECCAK_PILN_16=12,
  KECCAK_PILN_17=2,
  KECCAK_PILN_18=20,
  KECCAK_PILN_19=14,
  KECCAK_PILN_20=22,
  KECCAK_PILN_21=9,
  KECCAK_PILN_22=6,
  KECCAK_PILN_23=1,

  KECCAK_ROTC_00=1,
  KECCAK_ROTC_01=3,
  KECCAK_ROTC_02=6,
  KECCAK_ROTC_03=10,
  KECCAK_ROTC_04=15,
  KECCAK_ROTC_05=21,
  KECCAK_ROTC_06=28,
  KECCAK_ROTC_07=36,
  KECCAK_ROTC_08=45,
  KECCAK_ROTC_09=55,
  KECCAK_ROTC_10=2,
  KECCAK_ROTC_11=14,
  KECCAK_ROTC_12=27,
  KECCAK_ROTC_13=41,
  KECCAK_ROTC_14=56,
  KECCAK_ROTC_15=8,
  KECCAK_ROTC_16=25,
  KECCAK_ROTC_17=43,
  KECCAK_ROTC_18=62,
  KECCAK_ROTC_19=18,
  KECCAK_ROTC_20=39,
  KECCAK_ROTC_21=61,
  KECCAK_ROTC_22=20,
  KECCAK_ROTC_23=44,

} keccak_constants_t;

typedef enum mysql323_constants
{
  MYSQL323_A=0x50305735U,
  MYSQL323_B=0x12345671U

} mysql323_constants_t;

typedef enum fortigate_constants
{
  FORTIGATE_A=0x2eba88a3U,
  FORTIGATE_B=0x4ab04c42U,
  FORTIGATE_C=0xc1307953U,
  FORTIGATE_D=0x3fcc0731U,
  FORTIGATE_E=0x299032a1U,
  FORTIGATE_F=0x705b81a9U

} fortigate_constants_t;

typedef enum blake2b_constants
{
  BLAKE2B_IV_00=0x6a09e667f3bcc908UL,
  BLAKE2B_IV_01=0xbb67ae8584caa73bUL,
  BLAKE2B_IV_02=0x3c6ef372fe94f82bUL,
  BLAKE2B_IV_03=0xa54ff53a5f1d36f1UL,
  BLAKE2B_IV_04=0x510e527fade682d1UL,
  BLAKE2B_IV_05=0x9b05688c2b3e6c1fUL,
  BLAKE2B_IV_06=0x1f83d9abfb41bd6bUL,
  BLAKE2B_IV_07=0x5be0cd19137e2179UL

} blake2b_constants_t;

typedef enum combinator_mode
{
  COMBINATOR_MODE_BASE_LEFT  = 10001,
  COMBINATOR_MODE_BASE_RIGHT = 10002

} combinator_mode_t;

#ifdef KERNEL_STATIC
typedef struct digest
{
  u32 digest_buf[DGST_ELEM];

} digest_t;
#endif

typedef struct salt
{
  u32 salt_buf[64];
  u32 salt_buf_pc[64];

  u32 salt_len;
  u32 salt_len_pc;
  u32 salt_iter;
  u32 salt_iter2;
  u32 salt_sign[2];
  u32 salt_repeats;

  u32 orig_pos;

  u32 digests_cnt;
  u32 digests_done;

  u32 digests_offset;

  u32 scrypt_N;
  u32 scrypt_r;
  u32 scrypt_p;

} salt_t;

typedef struct
{
  u32 key;
  u64 val;

} hcstat_table_t;

typedef struct
{
  u32 cs_buf[0x100];
  u32 cs_len;

} cs_t;

typedef struct
{
  u32 cmds[32];

} kernel_rule_t;

typedef struct pw
{
  u32 i[64];

  u32 pw_len;

} pw_t;

typedef struct pw_idx
{
  u32 off;
  u32 cnt;
  u32 len;

} pw_idx_t;

typedef struct bf
{
  u32  i;

} bf_t;

typedef struct bs_word
{
  u32  b[32];

} bs_word_t;

typedef struct plain
{
  u64  gidvid;
  u32  il_pos;
  u32  salt_pos;
  u32  digest_pos;
  u32  hash_pos;
  u32  extra1;
  u32  extra2;

} plain_t;

typedef struct keyboard_layout_mapping
{
  u32 src_char;
  int src_len;
  u32 dst_char;
  int dst_len;

} keyboard_layout_mapping_t;

typedef struct hc_enc
{
  int  pos;   // source offset

  u32  cbuf;  // carry buffer
  int  clen;  // carry length

} hc_enc_t;

#endif<|MERGE_RESOLUTION|>--- conflicted
+++ resolved
@@ -6,9 +6,6 @@
 #ifndef _INC_TYPES_H
 #define _INC_TYPES_H
 
-<<<<<<< HEAD
-#if defined IS_CUDA || defined IS_HIP
-=======
 #if ATTACK_MODE == 9
 #define SALT_POS       (pws_pos + gid)
 #define DIGESTS_CNT    1
@@ -19,15 +16,13 @@
 #define DIGESTS_OFFSET digests_offset_host
 #endif
 
-#ifdef IS_CUDA
->>>>>>> 9fc6c26f
+#if defined IS_CUDA || defined IS_HIP
 //https://docs.nvidia.com/cuda/nvrtc/index.html#integer-size
 typedef unsigned char      uchar;
 typedef unsigned short     ushort;
 typedef unsigned int       uint;
 typedef unsigned long long xulong;
 #endif
-
 
 #ifdef KERNEL_STATIC
 typedef uchar  u8;
