--- conflicted
+++ resolved
@@ -24,11 +24,8 @@
 
 - Compile macOS: Fixed makefile target 'clean' to correctly remove *.dSYM folders
 - Compile ZLIB: Fixed makefile include paths in case USE_SYSTEM_ZLIB is used
-<<<<<<< HEAD
 - Hash-Mode 21200 (md5(sha1($salt).md5($pass))): Improved speed by using pre-computed SHA1
-=======
 - OpenCL Devices: Utilize PCI domain to improve alias device detection
->>>>>>> 0ff2f8c5
 - OpenCL Kernels: Added datatypes to literals of enum costants
 - OpenCL Kernels: Added pure kernels for hash-mode 600 (BLAKE2b-512)
 - OpenCL Runtime: Add some unstable warnings for some SHA512 based algorithms on AMD GPU on macOS
