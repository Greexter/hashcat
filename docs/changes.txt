--- conflicted
+++ resolved
@@ -46,13 +46,10 @@
 ## Algorithms
 ##
 
+- Added hash-mode: SNMPv3 HMAC-MD5-96/HMAC-SHA1-96
+- Added hash-mode: SNMPv3 HMAC-MD5-96
 - Added hash-mode: SNMPv3 HMAC-SHA1-96
-- Added hash-mode: SNMPv3 HMAC-MD5-96
-<<<<<<< HEAD
 - Added hash-mode: SNMPv3 HMAC-SHA224-128
-=======
-- Added hash-mode: SNMPv3 HMAC-MD5-96/HMAC-SHA1-96
->>>>>>> 03ed0684
 
 * changes v6.2.2 -> v6.2.3
 
