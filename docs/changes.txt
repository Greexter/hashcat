--- conflicted
+++ resolved
@@ -7,16 +7,13 @@
 - Added hash-mode: Apple iWork
 - Added hash-mode: AxCrypt 2 AES-128
 - Added hash-mode: AxCrypt 2 AES-256
-<<<<<<< HEAD
-- Added hash-mode: MongoDB ServerKey SCRAM-SHA-1
-- Added hash-mode: MongoDB ServerKey SCRAM-SHA-256
-=======
 - Added hash-mode: BestCrypt v3 Volume Encryption
 - Added hash-mode: Bitwarden
 - Added hash-mode: Dahua Authentication MD5
+- Added hash-mode: MongoDB ServerKey SCRAM-SHA-1
+- Added hash-mode: MongoDB ServerKey SCRAM-SHA-256
 - Added hash-mode: MS Office 2016 - SheetProtection
 - Added hash-mode: PKCS#8 Private Keys
->>>>>>> 71a8f972
 - Added hash-mode: RAR3-p (Compressed)
 - Added hash-mode: RAR3-p (Uncompressed)
 - Added hash-mode: RSA/DSA/EC/OPENSSH Private Keys
