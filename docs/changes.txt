* changes v6.1.1 -> v6.x.x

##
## Algorithms
##

- Added hash-mode: Apple iWork
- Added hash-mode: AxCrypt 2 AES-128
- Added hash-mode: AxCrypt 2 AES-256
- Added hash-mode: BestCrypt v3 Volume Encryption
- Added hash-mode: Bitwarden
- Added hash-mode: Dahua Authentication MD5
- Added hash-mode: MongoDB ServerKey SCRAM-SHA-1
- Added hash-mode: MongoDB ServerKey SCRAM-SHA-256
- Added hash-mode: Mozilla key3.db
- Added hash-mode: Mozilla key4.db
- Added hash-mode: MS Office 2016 - SheetProtection
- Added hash-mode: PDF 1.4 - 1.6 (Acrobat 5 - 8) - edit password
- Added hash-mode: PKCS#8 Private Keys
- Added hash-mode: RAR3-p (Compressed)
- Added hash-mode: RAR3-p (Uncompressed)
- Added hash-mode: RSA/DSA/EC/OPENSSH Private Keys
- Added hash-mode: SQLCipher
- Added hash-mode: Stargazer Stellar Wallet XLM
- Added hash-mode: Stuffit5
- Added hash-mode: Telegram Desktop >= v2.1.14 (PBKDF2-HMAC-SHA512)
- Added hash-mode: Umbraco HMAC-SHA1
- Added hash-mode: sha1($salt.sha1($pass.$salt))
- Added hash-mode: sha1(sha1($pass).$salt)
<<<<<<< HEAD
- Added hash-mode: SolarWinds Orion v2
=======
- Added hash-mode: SolarWinds Serv-U

##
## Features
##

- Added support for true UTF8 to UTF16 conversion in kernel crypto library
- Added option --hash-info to show generic information for each hash-mode
- Removed option --example-hashes, now is an alias of --hash-info
>>>>>>> 00c87bbc

##
## Bugs
##

- Fixed access to filename which is a null-pointer in benchmark mode
- Fixed both false negative and false positive result in -m 3000 in -a 3 (affected only NVIDIA GPU) 
- Fixed buffer overflow in -m 1800 in -O mode which is optimized to handle only password candidates up to length 15
- Fixed buffer overflow in -m 4710 in -P mode and only in single hash mode if salt length was larger than 32 byte
- Fixed incorrect maximum password length support for -m 400 in optimized mode (reduced from 55 to 39)
- Fixed internal access on module option attribute OPTS_TYPE_SUGGEST_KG with the result that it was unused
- Fixed invalid handling of outfile folder entries for -m 22000
- Fixed memory leak causing problems in sessions with many iterations. for instance, --benchmark-all or large mask files
- Fixed out-of-boundary reads in case user activates -S for fast but pure hashes in -a 1 or -a 3 mode
- Fixed password reassembling for cracked hashes on host for slow hashes in optimized mode that are longer than 32 characters
- Fixed race condition in potfile check during removal of empty hashes
- Fixed race condition resulting in out of memory error on startup if multiple hashcat instances are started at the same time
- Fixed rare case of misalignment of the status prompt when other user warnings are shown within the hashcat output
- Fixed too early execution of some module functions which could make use of non-final values opts_type and opti_type
- Fixed tuning database search if a device was not assigned an alias it couldn't be found in general
- Fixed unexpected non-unique salts in multi-hash cracking in Bitcoin/Litecoin wallet.dat module which lead to false negatives
- Fixed vector datatype support in -m 21100 only -P mode and only -a 3 mode were affected

##
## Improvements
##

- Apple Keychain: Notify the user about the risk of collisions / false positives
- CUDA Backend: Give detailed warning if either the NVIDIA CUDA or the NVIDIA RTC library cannot be initialized
- CUDA Backend: Do not warn about missing CUDA SDK installation if --backend-ignore-cuda is used
- CUDA Backend: Use blocking events to avoid 100% CPU core usage (per GPU)
- OpenCL Runtime: Workaround JiT compiler deadlock on NVIDIA driver >= 465.89
- RAR3 Kernels: Improved loop code, improving performance by 23%
- Startup time: Improved the startup time by avoiding some time intensive operations for skipped devices
- Scrypt Kernels: Reduced kernel wait times by making it a true split kernel where iteration count = N value

##
## Technical
##

- Documentation: Added 3rd party licenses to docs/license_libs
- Module Structure: Add 3rd party library hook management functions. This also requires an update to all existing module_init()
- Hash-Mode 11600 (7-Zip): Improved memory handling (alloc and free) for the hook function
- Hash-Mode 13200 (AxCrypt): Changed the name to AxCrypt 1 to avoid confusion
- Hash-Mode 13300 (AxCrypt in-memory SHA1): Changed the name to AxCrypt 1 in-memory SHA1
- Kernel Crypto Library: Removed unnecessary utf16 conversion functions which would apply on HMAC data portion
- Kernel Development: Kernel cache is disabled automatically in case hashcat is compiled with DEBUG=1
- OpenCL Runtime: Switched default OpenCL device type on macOS from GPU to CPU. Use -D 2 to enable GPU devices
- Unit tests: Added Python 3 support for all of the Python code in our test framework
- Unit tests: Fixed the packaging of test (-p) feature

* changes v6.1.0 -> v6.1.1

##
## Bugs
##

- Fixed unresolvable relative paths in hashcat.log

* changes v6.0.0 -> v6.1.0

##
## Algorithms
##

- Added hash-mode: Apple Keychain
- Added hash-mode: XMPP SCRAM

##
## Bugs
##

- Fixed alias detection with additional processor core count check
- Fixed false negatives in hash-mode 10901 if hash-mode 9200, 10000, 10900 or 20300 was used to compile the kernel binary
- Fixed integer overflow for large masks in -a 6 attack mode
- Fixed maximum password length in modules of hash-modes 600, 7800, 7801 and 9900
- Fixed non-zero status code when using --stdout
- Fixed uninitialized value in bitsliced DES kernel (BF mode only) leading to false negatives

##
## Improvements
##

- Compile macOS: Fixed makefile target 'clean' to correctly remove *.dSYM folders
- Compile ZLIB: Fixed makefile include paths in case USE_SYSTEM_ZLIB is used
- Hcchr Files: Renamed some .charset files into .hcchr files
- Hash-Mode 21200 (md5(sha1($salt).md5($pass))): Improved speed by using pre-computed SHA1
- OpenCL Devices: Utilize PCI domain to improve alias device detection
- OpenCL Kernels: Added datatypes to literals of enum costants
- OpenCL Kernels: Added pure kernels for hash-mode 600 (BLAKE2b-512)
- OpenCL Runtime: Add some unstable warnings for some SHA512 based algorithms on AMD GPU on macOS
- OpenCL Runtime: Reinterpret return code CL_DEVICE_NOT_FOUND from clGetDeviceIDs() as non-fatal

##
## Technical
##

- Backend: Changed the maximum number of compute devices from 64 to 128
- Tests: Improved tests for hash-mode 11300 (Bitcoin/Litecoin wallet.dat)
- Tests: Improved tests for hash-mode 13200 (AxCrypt)
- Tests: Improved tests for hash-mode 13600 (WinZip)
- Tests: Improved tests for hash-mode 16400 (CRAM-MD5 Dovecot)
- Tests: Improved tests for hash-mode 16800 (WPA-PMKID-PBKDF2)

* changes v5.1.0 -> v6.0.0

##
## Features
##

- Refactored hash-mode integration and replaced it with a fully modularized plugin interface
- Converted all existing hardwired hash-modes to hashcat plugins
- Added comprehensive plugin developer guide on adding new/custom hash-modes to hashcat
- Refactored compute backend interface to allow adding compute API other than OpenCL
- Added CUDA as a new compute backend (enables hashcat to run on NVIDIA Jetson, IBM POWER9 w/ Nvidia V100, etc.)
- Support automatic use of all available GPU memory when using CUDA backend
- Support automatic use of all available CPU cores for hash-mode-specific hooks
- Support on-the-fly loading of compressed wordlists in zip and gzip format
- Support deflate decompression for the 7-Zip hash-mode using zlib hook
- Added additional documentation on hashcat brain, slow-candidate interface and keyboard-layout mapping features
- Keep output of --show and --left in the original ordering of the input hash file
- Improved performance of many hash-modes

##
## Algorithms
##

- Added hash-mode: AES Crypt (SHA256)
- Added hash-mode: Android Backup
- Added hash-mode: AuthMe sha256
- Added hash-mode: BitLocker
- Added hash-mode: BitShares v0.x
- Added hash-mode: Blockchain, My Wallet, Second Password (SHA256)
- Added hash-mode: Citrix NetScaler (SHA512)
- Added hash-mode: DiskCryptor
- Added hash-mode: Electrum Wallet (Salt-Type 3-5)
- Added hash-mode: Huawei Router sha1(md5($pass).$salt)
- Added hash-mode: Java Object hashCode()
- Added hash-mode: Kerberos 5 Pre-Auth etype 17 (AES128-CTS-HMAC-SHA1-96)
- Added hash-mode: Kerberos 5 Pre-Auth etype 18 (AES256-CTS-HMAC-SHA1-96)
- Added hash-mode: Kerberos 5 TGS-REP etype 17 (AES128-CTS-HMAC-SHA1-96)
- Added hash-mode: Kerberos 5 TGS-REP etype 18 (AES256-CTS-HMAC-SHA1-96)
- Added hash-mode: MultiBit Classic .key (MD5)
- Added hash-mode: MultiBit HD (scrypt)
- Added hash-mode: MySQL $A$ (sha256crypt)
- Added hash-mode: Open Document Format (ODF) 1.1 (SHA-1, Blowfish)
- Added hash-mode: Open Document Format (ODF) 1.2 (SHA-256, AES)
- Added hash-mode: Oracle Transportation Management (SHA256)
- Added hash-mode: PKZIP archive encryption
- Added hash-mode: PKZIP Master Key
- Added hash-mode: Python passlib pbkdf2-sha1
- Added hash-mode: Python passlib pbkdf2-sha256
- Added hash-mode: Python passlib pbkdf2-sha512
- Added hash-mode: QNX /etc/shadow (MD5)
- Added hash-mode: QNX /etc/shadow (SHA256)
- Added hash-mode: QNX /etc/shadow (SHA512)
- Added hash-mode: RedHat 389-DS LDAP (PBKDF2-HMAC-SHA256)
- Added hash-mode: Ruby on Rails Restful-Authentication
- Added hash-mode: SecureZIP AES-128
- Added hash-mode: SecureZIP AES-192
- Added hash-mode: SecureZIP AES-256
- Added hash-mode: SolarWinds Orion
- Added hash-mode: Telegram Desktop App Passcode (PBKDF2-HMAC-SHA1)
- Added hash-mode: Telegram Mobile App Passcode (SHA256)
- Added hash-mode: Web2py pbkdf2-sha512
- Added hash-mode: WPA-PBKDF2-PMKID+EAPOL
- Added hash-mode: WPA-PMK-PMKID+EAPOL
- Added hash-mode: md5($salt.sha1($salt.$pass))
- Added hash-mode: md5(sha1($pass).md5($pass).sha1($pass))
- Added hash-mode: md5(sha1($salt).md5($pass))
- Added hash-mode: sha1(md5(md5($pass)))
- Added hash-mode: sha1(md5($pass.$salt))
- Added hash-mode: sha1(md5($pass).$salt)
- Added hash-mode: sha1($salt1.$pass.$salt2)
- Added hash-mode: sha256(md5($pass))
- Added hash-mode: sha256($salt.$pass.$salt)
- Added hash-mode: sha256(sha256_bin($pass))
- Added hash-mode: sha256(sha256($pass).$salt)

##
## Bugs
##

- Fixed buffer overflow in build_plain() function
- Fixed buffer overflow in mp_add_cs_buf() function
- Fixed calculation of brain-session ID - only the first hash of the hashset was taken into account
- Fixed cleanup of password candidate buffers on GPU as set from autotune when -n parameter was used
- Fixed copy/paste error leading to invalid "Integer overflow detected in keyspace of mask" in attack-mode 6 and 7
- Fixed cracking multiple Office hashes (modes 9500, 9600) if hashes shared the same salt
- Fixed cracking of Blockchain, My Wallet (V1 and V2) hashes when testing decrypted data in unexpected format
- Fixed cracking of Cisco-PIX and Cisco-ASA MD5 passwords in mask-attack mode when mask > length 16
- Fixed cracking of DNSSEC (NSEC3) hashes by replacing all dots in the passwords with lengths
- Fixed cracking of Electrum Wallet Salt-Type 2 hashes
- Fixed cracking of NetNTLMv1 passwords in mask-attack mode when mask > length 16 (optimized kernels only)
- Fixed cracking of RAR3-hp hashes with pure kernel for passwords longer than 28 bytes
- Fixed cracking of VeraCrypt Streebog-512 hashes (CPU only)
- Fixed cracking raw Streebog-HMAC 256 and 512 hashes for passwords of length >= 64
- Fixed cracking raw Whirlpool hashes cracking for passwords of length >= 32
- Fixed incorrect progress-only result in a special race condition
- Fixed invalid call of mp_css_utf16le_expand()/mp_css_utf16be_expand() in slow-candidate sessions
- Fixed invalid password truncation in attack-mode 1 when the final password is longer than 32 characters
- Fixed invalid use of --hex-wordlist if encoded wordlist string is larger than length 256
- Fixed maximum password length limit which was announced as 256 but was actually 255
- Fixed out-of-boundary read in pure kernel rule engine rule 'p' when parameter was set to 2 or higher
- Fixed out-of-boundary write to decrypted[] in DPAPI masterkey file v1 kernel
- Fixed output of IKE PSK (mode 5300 and 5400) hashes to use separators in the correct position
- Fixed output password of "e" rule in pure and CPU rule engine when separator character is also the first letter
- Fixed problem with usage of hexadecimal notation (\x00-\xff) within rules
- Fixed race condition in maskfile mode by using a dedicated flag for restore execution
- Fixed some memory leaks when hashcat is shutting down due to some file error
- Fixed some memory leaks when mask-files are used in optimized mode
- Fixed --status-json to correctly escape certain characters in hashes
- Fixed the 7-Zip parser to allow the entire supported range of encrypted and decrypted data lengths
- Fixed the validation of the --brain-client-features command line argument (only values 1, 2 or 3 are allowed)

##
## Improvements
##

- Bitcoin Wallet: Be more user friendly by allowing a larger data range for ckey and public_key
- Brain: Added new parameter --brain-server-timer to specify seconds between scheduled backups
- Building: Fix for library compilation failure due to multiple defenition of sbob_xx64()
- Cracking bcrypt and Password Safe v2: Use feedback from the compute API backend to dynamically calculate optimal thread count
- Dictstat: On Windows, the st_ino attribute in the stat struct is not set, which can lead to invalid cache hits. Added the filename to the database entry.
- Documents: Added README on how to build hashcat on Cygwin, MSYS2 and WSL
- File handling: Print a truncation warning when an oversized line is detected
- My Wallet: Added additional plaintext pattern used in newer versions
- Office cracking: Support hash format with second block data for 40-bit oldoffice files (eliminates false positives)
- OpenCL Runtime: Added a warning if OpenCL runtime NEO, Beignet, POCL (v1.4 or older) or MESA is detected, and skip associated devices (override with --force)
- OpenCL Runtime: Allow the kernel to access post-48k shared memory region on CUDA. Requires both module and kernel preparation
- OpenCL Runtime: Disable OpenCL kernel cache on Apple for Intel CPU (throws CL_BUILD_PROGRAM_FAILURE for no reason)
- OpenCL Runtime: Do not run shared- or constant-memory size checks if their memory type is of type global memory (typically CPU)
- OpenCL Runtime: Improve ROCm detection and make sure to not confuse with recent AMDGPU drivers
- OpenCL Runtime: Not using amd_bytealign (amd_bitalign is fine) on AMDGPU driver drastically reduces JiT segfaults
- OpenCL Runtime: Unlocked maximum thread count for NVIDIA GPU
- OpenCL Runtime: Update unstable mode warnings for Apple and AMDGPU drivers
- OpenCL Runtime: Workaround JiT compiler error on AMDGPU driver compiling WPA-EAPOL-PBKDF2 OpenCL kernel
- OpenCL Runtime: Workaround JiT compiler error on ROCm 2.3 driver if the 'inline' keyword is used in function declaration
- OpenCL Runtime: Workaround memory allocation error on AMD driver on Windows leading to CL_MEM_OBJECT_ALLOCATION_FAILURE
- OpenCL Runtime: Removed some workarounds by calling chdir() to specific folders on startup
- Outfile: Added new system to specify the outfile format, the new --outfile-format now also supports timestamps
- Startup Checks: Improved the pidfile check: Do not just check for existing PID, but also check executable filename
- Startup Checks: Prevent the user from modifying options which are overwritten automatically in benchmark mode
- Startup Screen: Add extra warning when using --force
- Startup Screen: Add extra warning when using --keep-guessing
- Startup Screen: Provide an estimate of host memory required for the requested attack
- Status Screen: Added brain status for all compute devices
- Status Screen: Added remaining counts and changed recovered count logic
- Status Screen: Added --status-json flag for easier machine reading of hashcat status output
- Tab Completion: Allow using "make install" version of hashcat
- Tuning Database: Updated hashcat.hctune with new models and refreshed vector width values
- VeraCrypt: Added support for VeraCrypt PIM brute-force, replaced --veracrypt-pim with --veracrypt-pim-start and --veracrypt-pim-stop
- WipZip cracking: Added two byte early reject, resulting in higher cracking speed
- WPA/WPA2 cracking: In the potfile, replace password with PMK in order to detect already cracked networks across all WPA modes

##
## Technical
##

- Backend Interface: Added new options --backend-ignore-cuda and --backend-ingore-opencl to prevent CUDA and/or OpenCL API from being used
- Binary Distribution: Removed 32-bit binary executables
- Building: On macOS, switch from ar to /usr/bin/ar to improve building compatibility
- Building: Skipping Travis/Appveyor build for non-code changes
- Codebase: Cleanup of many unused rc_* variables
- Codebase: Fixed some printf() format arguments
- Codebase: Fixed some type casting to avoid truncLongCastAssignment warnings
- Codebase: Moved hc_* file functions from shared.c to filehandling.c
- Codebase: Ran through a bunch of clang-tidy checkers and updated code accordingly
- Codebase: Remove redundant calls to fclose()
- Dependencies: Updated LZMA-Headers from 18.05 to 19.00
- Dependencies: Updated OpenCL-Headers to latest version from GitHub master repository
- Hash-Mode 12500 (RAR3-hp): Allow cracking of passwords up to length 64
- Hash-mode 1460 (HMAC-SHA256 (key = $salt)): Allow up to 64 byte of salt
- Hash-Mode 1680x (WPA-PMKID) specific: Changed separator character from '*' to ':'
- Hash-Mode 8300 (DNSSEC (NSEC3)) specific: Allow empty salt
- Keep Guessing: No longer automatically activate --keep-guessing for modes 9720, 9820, 14900 and 18100
- Keep Guessing: No longer mark hashes as cracked/removed when in potfile
- Kernel Cache: Reactivate OpenCL runtime specific kernel caches
- Kernel Compile: Removed -cl-std= from all kernel build options since we're compatible to all OpenCL versions
- OpenCL Kernels: Fix OpenCL compiler warning on double precision constants
- OpenCL Kernels: Moved "gpu_decompress", "gpu_memset" and "gpu_atinit" into shared.cl in order to reduce compile time
- OpenCL Options: Removed --opencl-platforms filter in order to force backend device numbers to stay constant
- OpenCL Options: Set --spin-damp to 0 (disabled) by default. With the CUDA backend this workaround became deprecated
- Parsers: switched from strtok() to strtok_r() for thread safety
- Requirements: Add new requirement for NVIDIA GPU: CUDA Toolkit (9.0 or later)
- Requirements: Update runtime check for minimum NVIDIA driver version from 367.x to 440.64 or later
- Test Script: Switched from /bin/bash to generic /bin/sh and updated code accordingly

* changes v5.0.0 -> v5.1.0

##
## Features
##

- Added support for using --stdout in brain-client mode
- Added new option --stdin-timeout-abort, to set how long hashcat should wait for stdin input before aborting
- Added new option --kernel-threads to manually override the automatically-calculated number of threads
- Added new option --keyboard-layout-mapping to map users keyboard layout, required to crack TC/VC system boot volumes

##
## Algorithms
##

- Added pure kernels for hash-mode 11700 (Streebog-256)
- Added pure kernels for hash-mode 11800 (Streebog-512)
- Added hash-mode 11750 (HMAC-Streebog-256 (key = $pass), big-endian)
- Added hash-mode 11760 (HMAC-Streebog-256 (key = $salt), big-endian)
- Added hash-mode 11850 (HMAC-Streebog-512 (key = $pass), big-endian)
- Added hash-mode 11860 (HMAC-Streebog-512 (key = $salt), big-endian)
- Added hash-mode 13771 (VeraCrypt PBKDF2-HMAC-Streebog-512 + XTS 512 bit)
- Added hash-mode 13772 (VeraCrypt PBKDF2-HMAC-Streebog-512 + XTS 1024 bit)
- Added hash-mode 13773 (VeraCrypt PBKDF2-HMAC-Streebog-512 + XTS 1536 bit)
- Added hash-mode 18200 (Kerberos 5 AS-REP etype 23)
- Added hash-mode 18300 (Apple File System (APFS))
- Added Kuznyechik cipher and cascades support for VeraCrypt kernels
- Added Camellia cipher and cascades support for VeraCrypt kernels

##
## Improvements
##

- OpenCL Devices: Add support for up to 64 OpenCL devices per system
- OpenCL Platforms: Add support for up to 64 OpenCL platforms per system
- OpenCL Runtime: Use our own yielding technique for synchronizing rather than vendor specific
- Startup: Show OpenCL runtime initialization message (per device)
- xxHash: Added support for using the version provided by the OS/distribution

##
## Bugs
##

- Fixed automated calculation of brain-session when not using all hashes in the hashlist
- Fixed calculation of brain-attack if a given wordlist has zero size
- Fixed checking the length of the last token in a hash if it was given the attribute TOKEN_ATTR_FIXED_LENGTH
- Fixed endianness and invalid separator character in outfile format for hash-mode 16801 (WPA-PMKID-PMK)
- Fixed ignoring --brain-client-features configuration when brain server has attack-position information from a previous run
- Fixed invalid hardware monitor detection in benchmark mode
- Fixed invalid warnings about throttling when --hwmon-disable was used
- Fixed missing call to WSACleanup() to cleanly shutdown windows sockets system
- Fixed missing call to WSAStartup() and client indexing in order to start the brain server on Windows
- Fixed out-of-boundary read in DPAPI masterkey file v2 OpenCL kernel
- Fixed out-of-bounds write in short-term memory of the brain server
- Fixed output of --speed-only and --progress-only when fast hashes are used in combination with --slow-candidates
- Fixed selection of OpenCL devices (-d) if there's more than 32 OpenCL devices installed
- Fixed status output of progress value when -S and -l are used in combination
- Fixed thread count maximum for pure kernels in straight attack mode

##
## Technical
##

- Brain: Set --brain-client-features default from 3 to 2
- Dependencies: Added xxHash and OpenCL-Headers to deps/ in order to allow building hashcat from GitHub source release package
- Dependencies: Removed gitmodules xxHash and OpenCL-Headers
- Keymaps: Added hashcat keyboard mapping us.hckmap (can be used as template)
- Keymaps: Added hashcat keyboard mapping de.hckmap
- Hardware Monitor: Renamed --gpu-temp-abort to --hwmon-temp-abort
- Hardware Monitor: Renamed --gpu-temp-disable to --hwmon-disable
- Memory: Limit maximum host memory allocation depending on bitness
- Memory: Reduced default maximum bitmap size from 24 to 18 and give a notice to use --bitmap-max to restore
- Parameter: Rename --nvidia-spin-damp to --spin-damp (now accessible for all devices)
- Pidfile: Treat a corrupted pidfile like a not existing pidfile
- OpenCL Device: Do a real query on OpenCL local memory type instead of just assuming it
- OpenCL Runtime: Disable auto-vectorization for Intel OpenCL runtime to workaround hanging JiT since version 18.1.0.013
- Tests: Added hash-mode 11700 (Streebog-256)
- Tests: Added hash-mode 11750 (HMAC-Streebog-256 (key = $pass), big-endian)
- Tests: Added hash-mode 11760 (HMAC-Streebog-256 (key = $salt), big-endian)
- Tests: Added hash-mode 11800 (Streebog-512)
- Tests: Added hash-mode 11850 (HMAC-Streebog-512 (key = $pass), big-endian)
- Tests: Added hash-mode 11860 (HMAC-Streebog-512 (key = $salt), big-endian)
- Tests: Added hash-mode 13711 (VeraCrypt PBKDF2-HMAC-RIPEMD160 + XTS 512 bit)
- Tests: Added hash-mode 13712 (VeraCrypt PBKDF2-HMAC-RIPEMD160 + XTS 1024 bit)
- Tests: Added hash-mode 13713 (VeraCrypt PBKDF2-HMAC-RIPEMD160 + XTS 1536 bit)
- Tests: Added hash-mode 13721 (VeraCrypt PBKDF2-HMAC-SHA512 + XTS 512 bit)
- Tests: Added hash-mode 13722 (VeraCrypt PBKDF2-HMAC-SHA512 + XTS 1024 bit)
- Tests: Added hash-mode 13723 (VeraCrypt PBKDF2-HMAC-SHA512 + XTS 1536 bit)
- Tests: Added hash-mode 13731 (VeraCrypt PBKDF2-HMAC-Whirlpool + XTS 512 bit)
- Tests: Added hash-mode 13732 (VeraCrypt PBKDF2-HMAC-Whirlpool + XTS 1024 bit)
- Tests: Added hash-mode 13733 (VeraCrypt PBKDF2-HMAC-Whirlpool + XTS 1536 bit)
- Tests: Added hash-mode 13751 (VeraCrypt PBKDF2-HMAC-SHA256 + XTS 512 bit)
- Tests: Added hash-mode 13752 (VeraCrypt PBKDF2-HMAC-SHA256 + XTS 1024 bit)
- Tests: Added hash-mode 13753 (VeraCrypt PBKDF2-HMAC-SHA256 + XTS 1536 bit)
- Tests: Added hash-mode 13771 (VeraCrypt PBKDF2-HMAC-Streebog-512 + XTS 512 bit)
- Tests: Added hash-mode 13772 (VeraCrypt PBKDF2-HMAC-Streebog-512 + XTS 1024 bit)
- Tests: Added hash-mode 13773 (VeraCrypt PBKDF2-HMAC-Streebog-512 + XTS 1536 bit)
- Tests: Added VeraCrypt containers for Kuznyechik cipher and cascades
- Tests: Added VeraCrypt containers for Camellia cipher and cascades

* changes v4.2.1 -> v5.0.0

##
## Features
##

- Added new option --slow-candidates which allows hashcat to generate passwords on-host
- Added new option --brain-server to start a hashcat brain server
- Added new option --brain-client to start a hashcat brain client, automatically activates --slow-candidates
- Added new option --brain-host and --brain-port to specify ip and port of brain server, both listening and connecting
- Added new option --brain-session to override automatically calculated brain session ID
- Added new option --brain-session-whitelist to allow only explicit written session ID on brain server
- Added new option --brain-password to specify the brain server authentication password
- Added new option --brain-client-features which allows enable and disable certain features of the hashcat brain

##
## Algorithms
##

- Added hash-mode 17300 = SHA3-224
- Added hash-mode 17400 = SHA3-256
- Added hash-mode 17500 = SHA3-384
- Added hash-mode 17600 = SHA3-512
- Added hash-mode 17700 = Keccak-224
- Added hash-mode 17800 = Keccak-256
- Added hash-mode 17900 = Keccak-384
- Added hash-mode 18000 = Keccak-512
- Added hash-mode 18100 = TOTP (HMAC-SHA1)
- Removed hash-mode 5000 = SHA-3 (Keccak)

##
## Improvements
##

- Added additional hybrid "passthrough" rules, to enable variable-length append/prepend attacks
- Added a periodic check for read timeouts in stdin/pipe mode, and abort if no input was provided
- Added a tracker for salts, amplifier and iterations to the status screen
- Added option --markov-hcstat2 to make it clear that the new hcstat2 format (compressed hcstat2gen output) must be used
- Allow bitcoin master key lengths other than 96 bytes (but they must be always multiples of 16)
- Allow hashfile for -m 16800 to be used with -m 16801
- Allow keepass iteration count to be larger than 999999
- Changed algorithms using colon as separators in the hash to not use the hashconfig separator on parsing
- Do not allocate memory segments for bitmap tables if we don't need it - for example, in benchmark mode
- Got rid of OPTS_TYPE_HASH_COPY for Ansible Vault
- Improved the speed of the outfile folder scan when using many hashes/salts
- Increased the maximum size of edata2 in Kerberos 5 TGS-REP etype 23
- Make the masks parser more restrictive by rejecting a single '?' at the end of the mask (use ?? instead)
- Override --quiet and show final status screen in case --status is used
- Removed duplicate words in the dictionary file example.dict
- Updated Intel OpenCL runtime version check
- Work around some AMD OpenCL runtime segmentation faults
- Work around some padding issues with host compilers and OpenCL JiT on 32 and 64-bit systems

##
## Bugs
##

- Fixed a invalid scalar datatype return value in hc_bytealign() where it should be a vector datatype return value
- Fixed a problem with attack mode -a 7 together with stdout mode where the mask bytes were missing in the output
- Fixed a problem with tab completion where --self-test-disable incorrectly expected a further parameter/value
- Fixed a race condition in status view that lead to out-of-bound reads
- Fixed detection of unique ESSID in WPA-PMKID-* parser
- Fixed missing wordlist encoding in combinator mode
- Fixed speed/delay problem when quitting while the outfile folder is being scanned
- Fixed the ciphertext max length in Ansible Vault parser
- Fixed the tokenizer configuration in Postgres hash parser
- Fixed the byte order of digest output for hash-mode 11800 (Streebog-512)

* changes v4.2.0 -> v4.2.1

##
## Improvements
##

- Try to evaluate available OpenCL device memory and use this information instead of total available OpenCL device memory for autotune

##
## Bugs
##

- Fixed a buffer overflow in precompute_salt_md5() in case salt was longer than 64 characters

* changes v4.1.0 -> v4.2.0

##
## Algorithms
##

- Added hash-mode 16700 = FileVault 2
- Added hash-mode 16800 = WPA-PMKID-PBKDF2
- Added hash-mode 16801 = WPA-PMKID-PMK
- Added hash-mode 16900 = Ansible Vault

##
## Improvements
##

- Added JtR-compatible support for hex notation in rules engine
- Added OpenCL device utilization to the status information in machine-readable output
- Added missing NV Tesla and Titan GPU details to tuning database
- General file handling: Abort if a byte order mark (BOM) was detected in a wordlist, hashlist, maskfile or rulefile
- HCCAPX management: Use advanced hints in message_pair stored by hcxtools about endian bitness of replay counter
- OpenCL kernels: Abort session if kernel self-test fails
- OpenCL kernels: Add '-pure' prefix to kernel filenames to avoid problems caused by reusing existing hashcat installation folder
- OpenCL kernels: Removed the use of 'volatile' in inline assembly instructions where it is not needed
- OpenCL kernels: Switched array pointer types in function declarations in order to be compatible with OpenCL 2.0
- Refactored code for --progress-only and --speed-only calculation
- SIP cracking: Increased the nonce field to allow a salt of 1024 bytes
- TrueCrypt/VeraCrypt cracking: Do an entropy check on the TC/VC header on start

##
## Bugs
##

- Fixed a function declaration attribute in -m 8900 kernel leading to unusable -m 9300 which shares kernel code with -m 8900
- Fixed a miscalculation in --progress-only mode output for extremely slow kernels like -m 14800
- Fixed a missing check for errors on OpenCL devices leading to invalid removal of restore file
- Fixed a missing kernel in -m 5600 in combination with -a 3 and -O if mask is >= 16 characters
- Fixed detection of AMD_GCN version in case the rocm driver is used
- Fixed missing code section in -m 2500 and -m 2501 to crack corrupted handshakes with a LE endian bitness base
- Fixed a missing check for hashmodes using OPTS_TYPE_PT_UPPER causing the self-test to fail when using combinator- and hybrid-mode

* changes v4.0.1 -> v4.1.0

##
## Features
##

- Added option --benchmark-all to benchmark all hash-modes (not just the default selection)
- Removed option --gpu-temp-retain that tried to retain GPU temperature at X degrees celsius - please use driver-specific tools
- Removed option --powertune-enable to enable power tuning - please use driver specific tools

##
## Algorithms
##

- Added hash-mode 16000 = Tripcode
- Added hash-mode 16100 = TACACS+
- Added hash-mode 16200 = Apple Secure Notes
- Added hash-mode 16300 = Ethereum Pre-Sale Wallet, PBKDF2-SHA256
- Added hash-mode 16400 = CRAM-MD5 Dovecot
- Added hash-mode 16500 = JWT (JSON Web Token)
- Added hash-mode 16600 = Electrum Wallet (Salt-Type 1-2)

##
## Bugs
##

- Fixed a configuration setting for -m 400 in pure kernel mode which said it was capable of doing SIMD when it is not
- Fixed a hash parsing problem for 7-Zip hashes: allow a longer CRC32 data length field within the hash format
- Fixed a hash parsing problem when using --show/--left with hashes with long salts that required pure kernels
- Fixed a logic error in storing temporary progress for slow hashes, leading to invalid speeds in status view
- Fixed a mask-length check issue: return -1 in case the mask length is not within the password-length range
- Fixed a missing check for return code in case hashcat.hcstat2 was not found
- Fixed a race condition in combinator- and hybrid-mode where the same scratch buffer was used by multiple threads
- Fixed a restore issue leading to "Restore value is greater than keyspace" when mask files or wordlist folders were used
- Fixed a uninitialized value in OpenCL kernels 9720, 9820 and 10420 leading to absurd benchmark performance
- Fixed the maximum password length check in password-reassembling function
- Fixed the output of --show when $HEX[] passwords were present within the potfile

##
## Improvements
##

- OpenCL Kernels: Add a decompressing kernel and a compressing host code in order to reduce PCIe transfer time
- OpenCL Kernels: Improve performance preview accuracy in --benchmark, --speed-only and --progress-only mode
- OpenCL Kernels: Remove password length restriction of 16 for Cisco-PIX and Cisco-ASA hashes
- Terminal: Display set cost/rounds during benchmarking
- Terminal: Show [r]esume in prompt only in pause mode, and show [p]ause in prompt only in resume mode

##
## Technical
##

- Autotune: Improve autotune engine logic and synchronize results on same OpenCL devices
- Documents: Added docs/limits.txt
- Files: Copy include/ folder and its content when SHARED is set to 1 in Makefile
- Files: Switched back to relative current working directory on windows to work around problems with Unicode characters
- Hashcat Context: Fixed a memory leak in shutdown phase
- Hash Parser: Changed the way large strings are handled/truncated within the event buffer if they are too large to fit
- Hash Parser: Fixed a memory leak in shutdown phase
- Hash Parser: Fixed the use of strtok_r () calls
- OpenCL Devices: Fixed several memory leaks in shutdown phase
- OpenCL Kernels: Add general function declaration keyword (inline) and some OpenCL runtime specific exceptions for NV and CPU devices
- OpenCL Kernels: Replace variables from uXX to uXXa if used in __constant space
- OpenCL Kernels: Use a special kernel to initialize the password buffer used during autotune measurements, to reduce startup time
- OpenCL Kernels: Refactored kernel thread management from native to maximum per kernel
- OpenCL Kernels: Use three separate comparison kernels (depending on keyver) for WPA instead of one
- OpenCL Runtime: Add current timestamp to OpenCL kernel source in order to force OpenCL JiT compiler to recompile and not use the cache
- OpenCL Runtime: Enforce use of OpenCL version 1.2 to restrain OpenCL runtimes to make use of the __generic address space qualifier
- OpenCL Runtime: Updated rocm detection
- Returncode: Enforce return code 0 when the user selects --speed-only or --progress-only and no other error occurs
- Rules: Fixed some default rule-files after changing rule meaning of 'x' to 'O'
- Self Test: Skip self-test for mode 8900 - user-configurable scrypt settings are incompatible with fixed settings in the self-test hash
- Self Test: Skip self-test for mode 15700 because the settings are too high and cause startup times that are too long
- Terminal: Add workitem settings to status display (can be handy for debugging)
- Terminal: Send clear-line code to the same output stream as the message immediately following
- Timer: Switch from gettimeofday() to clock_gettime() to work around problems on cygwin
- User Options: According to getopts manpage, the last element of the option array has to be filled with zeros

* changes v4.0.0 -> v4.0.1:

##
## Improvements
##

- Changed the maximum length of the substring of a hash shown whenever the parser found a problem while parsing the hash

##
## Bugs
##

- Fixed a memory leak while parsing a wordlist
- Fixed compile of kernels on AMD systems on windows due to invalid detection of ROCm
- Fixed compile of sources using clang under MSYS2
- Fixed overlapping memory segment copy in CPU rule engine if using a specific rule function
- Fixed a parallel build problem when using the "install" Makefile target
- Fixed the version number extraction for github releases which do not including the .git directory

* changes v3.6.0 -> v4.0.0:

##
## Features
##

- Added support to crack passwords and salts up to length 256
- Added option --optimized-kernel-enable to use faster kernels but limit the maximum supported password- and salt-length
- Added self-test functionality to detect broken OpenCL runtimes on startup
- Added option --self-test-disable to disable self-test functionality on startup
- Added option --wordlist-autohex-disable to disable the automatical conversion of $HEX[] words from the word list
- Added option --example-hashes to show an example hash for each hash-mode
- Removed option --weak-hash-check (zero-length password check) to increase startup time, it also causes many Trap 6 error on macOS

##
## Algorithms
##

- Added hash-mode 2500 = WPA/WPA2 (SHA256-AES-CMAC)
- Added hash-mode 2501 = WPA/WPA2 PMK

##
## Bugs
##

- Fixed a buffer overflow in mangle_dupechar_last function
- Fixed a calculation error in get_power() leading to errors of type "BUG pw_add()!!"
- Fixed a memory problem that occured when the OpenCL folder was not found and e.g. the shared and session folder were the same
- Fixed a missing barrier() call in the RACF OpenCL kernel
- Fixed a missing salt length value in benchmark mode for SIP
- Fixed an integer overflow in hash buffer size calculation
- Fixed an integer overflow in innerloop_step and innerloop_cnt variables
- Fixed an integer overflow in masks not skipped when loaded from file
- Fixed an invalid optimization code in kernel 7700 depending on the input hash, causing the kernel to loop forever
- Fixed an invalid progress value in status view if words from the base wordlist get rejected because of length
- Fixed a parser error for mode -m 9820 = MS Office <= 2003 $3, SHA1 + RC4, collider #2
- Fixed a parser error in multiple modes not checking for return code, resulting in negative memory index writes
- Fixed a problem with changed current working directory, for instance by using --restore together with --remove
- Fixed a problem with the conversion to the $HEX[] format: convert/hexify also all passwords of the format $HEX[]
- Fixed the calculation of device_name_chksum; should be done for each iteration
- Fixed the dictstat lookup if nanoseconds are used in timestamps for the cached files
- Fixed the estimated time value whenever the value is very large and overflows
- Fixed the output of --show when used together with the collider modes -m 9710, 9810 or 10410
- Fixed the parsing of command line options. It doesn't show two times the same error about an invalid option anymore
- Fixed the parsing of DCC2 hashes by allowing the "#" character within the user name
- Fixed the parsing of descrypt hashes if the hashes do have non-standard characters within the salt
- Fixed the use of --veracrypt-pim option. It was completely ignored without showing an error
- Fixed the version number used in the restore file header

##
## Improvements
##

- Autotune: Do a pre-autotune test run to find out if kernel runtime is above some TDR limit
- Charset: Add additional DES charsets with corrected parity
- OpenCL Buffers: Do not allocate memory for amplifiers for fast hashes, it's simply not needed
- OpenCL Kernels: Improved performance of SHA-3 Kernel (keccak) by hardcoding the 0x80 stopbit
- OpenCL Kernels: Improved rule engine performance by 6% on for NVidia
- OpenCL Kernels: Move from ld.global.v4.u32 to ld.const.v4.u32 in _a3 kernels
- OpenCL Kernels: Replace bitwise swaps with rotate() versions for AMD
- OpenCL Kernels: Rewritten Keccak kernel to run fully on registers and partially reversed last round
- OpenCL Kernels: Rewritten SIP kernel from scratch
- OpenCL Kernels: Thread-count is set to hardware native count except if -w 4 is used then OpenCL maximum is used
- OpenCL Kernels: Updated default scrypt TMTO to be ideal for latest NVidia and AMD top models
- OpenCL Kernels: Vectorized tons of slow kernels to improve CPU cracking speed
- OpenCL Runtime: Improved detection for AMD and NV devices on macOS
- OpenCL Runtime: Improved performance on Intel MIC devices (Xeon PHI) on runtime level (300MH/s to 2000MH/s)
- OpenCL Runtime: Updated AMD ROCm driver version check, warn if version < 1.1
- Show cracks: Improved the performance of --show/--left if used together with --username
- Startup: Add visual indicator of active options when benchmarking
- Startup: Check and abort session if outfile and wordlist point to the same file
- Startup: Show some attack-specific optimizer constraints on start, eg: minimum and maximum support password- and salt-length
- WPA cracking: Improved nonce-error-corrections mode to use a both positive and negative corrections

##
## Technical
##

- General: Update C standard from c99 to gnu99
- Hash Parser: Improved salt-length checks for generic hash modes
- HCdict File: Renamed file from hashcat.hcdict to hashcat.hcdict2 and add header because versions are incompatible
- HCstat File: Add code to read LZMA compressed hashcat.hcstat2
- HCstat File: Add hcstat2 support to enable masks of length up to 256, also adds a filetype header
- HCstat File: Renamed file from hashcat.hcstat to hashcat.hcstat2 and add header because versions are incompatible
- HCtune File: Remove apple related GPU entries to workaround Trap 6 error
- OpenCL Kernels: Added code generator for most of the switch_* functions and replaced existing code
- OpenCL Kernels: Declared all include functions as static to reduce binary kernel cache size
- OpenCL Kernels: On AMD GPU, optimized kernels for use with AMD ROCm driver
- OpenCL Kernels: Removed some include functions that are no longer needed to reduce compile time
- OpenCL Runtime: Fall back to 64 threads default (from 256) on AMD GPU to prevent creating too many workitems
- OpenCL Runtime: Forcing OpenCL 1.2 no longer needed. Option removed from build options
- OpenCL Runtime: On AMD GPU, recommend AMD ROCm driver for Linux
- Restore: Fixed the version number used in the restore file header
- Time: added new type for time measurements hc_time_t and related functions to force the use of 64 bit times

* changes v3.5.0 -> v3.6.0:

##
## Algorithms
##

- Added hash-mode   600 = BLAKE2-512
- Added hash-mode 15200 = Blockchain, My Wallet, V2
- Added hash-mode 15300 = DPAPI masterkey file v1 and v2
- Added hash-mode 15400 = ChaCha20
- Added hash-mode 15500 = JKS Java Key Store Private Keys (SHA1)
- Added hash-mode 15600 = Ethereum Wallet, PBKDF2-HMAC-SHA256
- Added hash-mode 15700 = Ethereum Wallet, PBKDF2-SCRYPT

##
## Features
##

- 7-Zip cracking: increased max. data length to 320k and removed AES padding attack to avoid false negatives
- Dictionary cache: Show time spent on dictionary cache building at startup
- Rules: Support added for position 'p' (Nth instance of a character) in host mode (using -j or -k)
- Rules: Support added for rejection rule '_N' (reject plains of length not equal to N) in host mode
- Rules: Support added for rule 'eX'
- Wordlist encoding: Added parameters --encoding-from and --encoding-to to configure wordlist encoding handling
- Wordlist encoding: Support added for internal conversion between user-defined encodings during runtime

##
## Workarounds
##

- Workaround added for NVIDIA NVML library: If libnvidia-ml.so couldn't be loaded, try again using libnvidia-ml.so.1

##
## Improvements
##

- WPA cracking: Improved nonce-error-corrections mode to fix corrupt nonces generated on big-endian devices

##
## Bugs
##

- Fixed a condition that caused hybrid attacks using a maskfile to not select all wordlists from a wordlist folder
- Fixed a memory leak that was present when a user periodically prints hashcat status (using --status-timer)
- Fixed a missing type specifier in a function declaration of the RACF kernel

##
## Technical
##

- Building: In the binary release packages, link libiconv static for Windows binaries
- Dictstat: Structure for dictstat file changed to include --encoding-from and --encoding-to parameters
- OpenCL Runtime: Updated AMDGPU-PRO driver version check, warn if version 17.10 (known to be broken) is detected
- WPA cracking: Reduced --nonce-error-corrections default from 16 to 8 to compensate for speed drop caused by big-endian fixes

* changes v3.40 -> v3.5.0:

##
## Features
##

- WPA cracking: Added support for WPA/WPA2 handshake AP nonce automatic error correction
- WPA cracking: Added parameter --nonce-error-corrections to configure range of error correction

##
## Algorithms
##

- Added hash-mode 15100 = Juniper/NetBSD sha1crypt

##
## Improvements
##

- Abbreviate long hashes to display the Hash.Target status line within 80 characters
- Refactored internal use of esalt to sync with the number of digests instead of the number of salts
- Refactored other output to display within 80 characters without wrapping

##
## Bugs
##

- Fixed a hash validation error when trying to load Android FDE < 4.3 hashes
- Fixed a problem where --keyspace combined with custom charsets incorrectly displayed an error message
- Fixed a problem where --stdout combined with custom charsets incorrectly displayed an error message
- Fixed a problem with parsing and displaying -m 7000 = Fortigate (FortiOS) hashes
- Fixed a race condition after sessions finish, where the input-base was freed but accessed afterwards
- Fixed a typo that resulted in the minimum password length not being correctly initialized
- Fixed --outfile-format formats 11 through 15 to show the correct crack position
- Fixed --remove to apply even when all hashes are either found in the potfile or detected in weak-hash checks

##
## Technical
##

- Building: Added missing prototypes for atlassian_parse_hash function
- Dictionary Cache: Split long status line into multiple lines to stay < 80 chars
- Files: Detect and error when users try to use -r with a parameter which is not a file
- HCCAPX Parser: Added support for a special bit (bit 8) of the message_pair that indicates if replay counters match
- Parameter: Detect and error when users try to use an empty string (length 0) for parameters like --session=
- Parameter: Detect and error when users try to use non-digit input when only digits are expected
- Sessions: Improved string comparison in case user sets --session to "hashcat"
- Status View: Add rejected counter to machine-readable output
- Status View: Rename labels Input.Mode, Input.Base, ... to Guess.Mode, Guess.Base, ...
- Status View: Added a visual indicator to the status screen when checkpoint quit has been requested
- Versions: Changed version naming convention from x.yz to x.y.z

* changes v3.30 -> v3.40:

##
## Features
##

- Added support for loading hccapx files
- Added support for filtering hccapx message pairs using --hccapx-message-pair
- Added support for parsing 7-Zip hashes with LZMA/LZMA2 compression indicator set to a non-zero value
- Added support for decompressing LZMA1/LZMA2 data for -m 11600 = 7-Zip to validate the CRC
- Added support for automatic merge of LM halfes in case --show and --left is used
- Added support for showing all user names with --show and --left if --username was specified
- Added support for GPU temperature management on cygwin build

##
## Algorithms
##

- Added hash-mode  1411 = SSHA-256(Base64), LDAP {SSHA256}
- Added hash-mode  3910 = md5(md5($pass).md5($salt))
- Added hash-mode  4010 = md5($salt.md5($salt.$pass))
- Added hash-mode  4110 = md5($salt.md5($pass.$salt))
- Added hash-mode  4520 = sha1($salt.sha1($pass))
- Added hash-mode  4522 = PunBB
- Added hash-mode  7000 = Fortigate (FortiOS)
- Added hash-mode 12001 = Atlassian (PBKDF2-HMAC-SHA1)
- Added hash-mode 14600 = LUKS
- Added hash-mode 14700 = iTunes Backup < 10.0
- Added hash-mode 14800 = iTunes Backup >= 10.0
- Added hash-mode 14900 = Skip32
- Added hash-mode 15000 = FileZilla Server >= 0.9.55

##
## Workarounds
##

- Workaround added for AMDGPU-Pro OpenCL runtime: AES encrypt and decrypt Invertkey function was calculated wrong in certain cases
- Workaround added for AMDGPU-Pro OpenCL runtime: RAR3 kernel require a volatile variable to work correctly
- Workaround added for Apple OpenCL runtime: bcrypt kernel requires a volatile variable because of a compiler optimization bug
- Workaround added for Apple OpenCL runtime: LUKS kernel requires some volatile variables because of a compiler optimization bug
- Workaround added for Apple OpenCL runtime: TrueCrypt kernel requires some volatile variables because of a compiler optimization bug
- Workaround added for NVidia OpenCL runtime: RACF kernel requires EBCDIC lookup to be done on shared memory

##
## Bugs
##

- Fixed a problem within the Kerberos 5 TGS-REP (-m 13100) hash parser
- Fixed clEnqueueNDRangeKernel(): CL_UNKNOWN_ERROR caused by an invalid work-item count during weak-hash-check
- Fixed cracking of PeopleSoft Token (-m 13500) if salt length + password length is >= 128 byte
- Fixed cracking of Plaintext (-m 99999) in case MD4 was used in a previous session
- Fixed DEScrypt cracking in BF mode in case the hashlist contains more than 16 times the same salt
- Fixed duplicate detection for WPA handshakes with the same ESSID
- Fixed nvapi datatype definition for NvS32 and NvU32
- Fixed overflow in bcrypt kernel in expand_key() function
- Fixed pointer to local variable outside scope in case -j or -k is used
- Fixed pointer to local variable outside scope in case --markov-hcstat is not used
- Fixed recursion in loopback handling when session was aborted by the user
- Fixed rule 'O' (RULE_OP_MANGLE_OMIT) in host mode in case the offset + length parameter equals the length of the input word
- Fixed rule 'i' (RULE_OP_MANGLE_INSERT) in host mode in case the offset parameter equals the length of the input word
- Fixed string not null terminated inside workaround for checking drm driver path
- Fixed string not null terminated while reading maskfiles
- Fixed truncation of password after position 32 with the combinator attack
- Fixed use of option --keyspace in combination with -m 2500 (WPA)
- Fixed WPA/WPA2 cracking in case eapol frame is >= 248 byte

##
## Technical
##

- Building: Add SHARED variable to Makefile to choose if hashcat is build as static or shared binary (using libhashcat.so/hashcat.dll)
- Building: Removed compiler option -march=native as this created problems for maintainers on various distributions
- Building: Removed the use of RPATH on linker level
- Building: Replaced linking of CRT_glob.o with the use of int _dowildcard
- Commandline: Do some checks related to custom-charset options if user specifies them
- CPU Affinity: Fixed memory leak in case invalid cpu Id was specified
- Dispatcher: Fixed several memory leaks in case an OpenCL error occurs
- Events: Improved the maximum event message handling. event_log () will now also internally make sure that the message is properly terminated
- File Locking: Improved error detection on file locks
- File Reads: Fixed memory leak in case outfile or hashfile was not accessible
- File Reads: Improved error detection on file reads, especially when getting the file stats
- Files: Do several file and folder checks on startup rather than when they are actually used to avoid related error after eventual intense operations
- Hardware Management: Bring back kernel exec timeout detection for NVidia on user request
- Hardware Monitor: Fixed several memory leaks in case hash-file writing (caused by --remove) failed
- Hardware Monitor: Fixed several memory leaks in case no hardware monitor sensor is found
- Hardware Monitor: In case NVML initialization failed, do not try to initialiaze NVAPI or XNVCTRL because they both depend on NVML
- Hash Parsing: Added additional bound checks for the SIP digest authentication (MD5) parser (-m 11400)
- Hash Parsing: Make sure that all files are correctly closed whenever a hash file parsing error occurs
- Helper: Added functions to check existence, type, read- and write-permissions and rewrite sources to use them instead of stat()
- Keyfile handling: Make sure that the memory is cleanly freed whenever a VeraCrypt/TrueCrypt keyfile fails to load
- Mask Checks: Added additional memory cleanups after parsing/verifying masks
- Mask Checks: Added integer overflow detection for a keyspace of a mask provided by user
- Mask Increment: Fixed memory leak in case mask_append() fails
- OpenCL Device: Do a check on available constant memory size and abort if it's less than 64kB
- OpenCL Device Management: Fixed several memory leaks in case initialization of an OpenCL device or platform failed
- OpenCL Header: Updated CL_* errorcode to OpenCL 1.2 standard
- OpenCL Kernel: Move kernel binary buffer from heap to stack memory
- OpenCL Kernel: Refactored read_kernel_binary to load only a single kernel for a single device
- OpenCL Kernel: Remove "static" keyword from function declarations; Causes older Intel OpenCL runtimes to fail compiling
- OpenCL Kernel: Renumbered hash-mode 7600 to 4521
- OpenCL Runtime: Added a warning about using Mesa OpenCL runtime
- OpenCL Runtime: Updated AMDGPU-Pro driver version check, do warn if version 16.60 is detected which is known to be broken
- Outfile Check: Fixed a memory leak for failed outfile reads
- Restore: Add some checks on the rd->cwd variable in restore case
- Rule Engine: Fixed several memory leaks in case loading of rules failed
- Session Management: Automatically set dedicated session names for non-cracking parameters, for example: --stdout
- Session Management: Fixed several memory leaks in case profile- or install-folder setup failed
- Sessions: Move out handling of multiple instance from restore file into separate pidfile
- Status screen: Do not try to clear prompt in --quiet mode
- Tests: Fixed the timeout status code value and increased the runtime to 400 seconds
- Threads: Restored strerror as %m is unsupported by the BSDs
- Wordlists: Disable dictstat handling for hash-mode 3000 as it virtually creates words in the wordlist which is not the case for other modes
- Wordlists: Fixed memory leak in case access a file in a wordlist folder fails
- WPA: Changed format for outfile and potfile from essid:mac1:mac2 to hash:mac_ap:mac_sta:essid
- WPA: Changed format for outfile_check from essid:mac1:mac2 to hash

* changes v3.20 -> v3.30:

##
## Features
##

- Files: Use $HEX[...] in case the password includes the separater character, increases potfile reading performance
- Files: If the user specifies a folder to scan for wordlists instead of directly a wordlist, then ignore the hidden files
- Loopback: Include passwords for removed hashes present in the potfile to next loopback iteration
- New option --progress-only: Quickly provides ideal progress step size and time to process on the user hashes and selected options, then quit
- Status screen: Reenabled automatic status screen display in case of stdin used
- Truecrypt/Veracrypt: Use CRC32 to verify headers instead of fuzzy logic, greatly reduces false positives from 18:2^48 to 3:2^64
- WPA cracking: Reuse PBKDF2 intermediate keys if duplicate essid is detected

##
## Algorithms
##

- Added hash-mode 1300 = SHA-224

##
## Bugs
##

- Fixed buffer overflow in status screen display in case of long non-utf8 string
- Fixed buffer overflow in plaintext parsing code: Leading to segfault
- Fixed custom char parsing code in maskfiles in --increment mode: Custom charset wasn't used
- Fixed display screen to show input queue when using custom charset or rules
- Fixed double fclose() using AMDGPU-Pro on sysfs compatible platform: Leading to segfault
- Fixed hash-mode 11400 = SIP digest authentication (MD5): Cracking of hashes which did not include *auth* or *auth-int* was broken
- Fixed hex output of plaintext in case --outfile-format 4, 5, 6 or 7 was used
- Fixed infinite loop when using --loopback in case all hashes have been cracked
- Fixed kernel loops in --increment mode leading to slower performance
- Fixed mask length check in hybrid attack-modes: Do not include hash-mode dependant mask length checks
- Fixed parsing of hashes in case the last line did not include a linefeed character
- Fixed potfile loading to accept blank passwords
- Fixed runtime limit: No longer required so sample startup time after refactorization

##
## Workarounds
##

- Workaround added for Intel OpenCL runtime: GPU support is broken, skip the device unless user forces to enable it

##
## Technical
##

- Building: Added hashcat32.dll and hashcat64.dll makefile targets for building hashcat windows libraries
- Building: Added production flag in Makefile to disable all the GCC compiler options needed only for development
- Building: Removed access to readlink() on FreeBSD
- Building: For CYGWIN prefer to use "opencl.dll" (installed by drivers) instead of optional "cygOpenCL-1.dll"
- Events: Added new event EVENT_WEAK_HASH_ALL_CRACKED if all hashes have been cracked during weak hash check
- Hardware management: Switched matching ADL device with OpenCL device by using PCI bus, device and function
- Hardware management: Switched matching NvAPI device with OpenCL device by using PCI bus, device and function
- Hardware management: Switched matching NVML device with OpenCL device by using PCI bus, device and function
- Hardware management: Switched matching xnvctrl device with OpenCL device by using PCI bus, device and function
- Hardware management: Removed *throttled* message from NVML as this created more confusion than it helped
- Hash Parser: Improved error detection of invalid hex characters where hex character are expected
- OpenCL Runtime: Updated AMDGPU-Pro driver version check, do warn if version 16.50 is detected which is known to be broken
- OpenCL Runtime: Updated hashcat.hctune for Iris Pro GPU on macOS
- Potfile: In v3.10 already, the default potfile suffix changed but the note about was missing. The "hashcat.pot" became "hashcat.potfile"
- Potfile: Added old potfile detection, show warning message
- Returncode: Added dedicated returncode (see docs/status_codes.txt) for shutdowns caused by --runtime and checkpoint keypress
- Sanity: Added sanity check to disallow --speed-only in combination with -i
- Sanity: Added sanity check to disallow --loopback in combination with --runtime
- Threads: Replaced all calls to ctime() with ctime_r() to ensure thread safety
- Threads: Replaced all calls to strerror() with %m printf() GNU extension to ensure thread safety

* changes v3.10 -> v3.20:

The hashcat core was completely refactored to be a MT-safe library (libhashcat).
The goal was to help developers include hashcat into distributed clients or GUI frontends.
The CLI (hashcat.bin or hashcat.exe) works as before but from a technical perspective it's a library frontend.

##
## Features
##

- New option --speed-only: Quickly provides cracking speed per device based on the user hashes and selected options, then quit
- New option --keep-guessing: Continue cracking hashes even after they have been cracked (to find collisions)
- New option --restore-file-path: Manually override the path to the restore file (useful if we want all session files in the same folder)
- New option --opencl-info: Show details about OpenCL compatible devices like an embedded clinfo tool (useful for bug reports)
- Documents: Added colors for warnings (yellow) and errors (red) instead of WARNING: and ERROR: prefix
- Documents: Added hints presented to the user about optimizing performance while hashcat is running
- Hardware management: Support --gpu-temp-retain for AMDGPU-Pro driver
- Hardware management: Support --powertune-enable for AMDGPU-Pro driver
- Password candidates: Allow words of length > 31 in wordlists for -a 0 for some slow hashes if no rules are in use
- Password candidates: Do not use $HEX[] if the password candidate is a valid UTF-8 string and print out as-is
- Pause mode: Allow quit program also if in pause mode
- Pause mode: Ignore runtime limit in pause mode
- Status view: Show core-clock, memory-clock and execution time in benchmark-mode in case --machine-readable is activated
- Status view: Show temperature, coreclock, memoryclock, fanspeed and pci-lanes for devices using AMDGPU-Pro driver
- Status view: Show the current first and last password candidate test queued for execution per device (as in JtR)
- Status view: Show the current position in the queue for both base and modifier (Example: Wordlist 2/5)
- Markov statistics: Update hashcat.hcstat which is used as reference whenever the user defines a mask
- Charsets: Added lowercase ascii hex (?h) and uppercase ascii hex (?H) as predefined charsets

##
## Algorithms
##

- Added hash-mode 14000 = DES (PT = $salt, key = $pass)
- Added hash-mode 14100 = 3DES (PT = $salt, key = $pass)
- Added hash-mode 14400 = SHA1(CX)
- Added hash-mode 99999 = Plaintext
- Extended hash-mode 3200 = bcrypt: Accept signature $2b$ (February 2014)
- Improved hash-mode 8300 = DNSSEC: Additional parsing error detection

##
## Bugs
##

- Custom charset from file parsing code did not return an error if an error occured
- Fix some clSetKernelArg() size error that caused slow modes to not work anymore in -a 1 mode
- Hash-mode 11600 = (7-Zip): Depending on input hash a clEnqueueReadBuffer(): CL_INVALID_VALUE error occured
- Hash-mode 22 = Juniper Netscreen/SSG (ScreenOS): Fix salt length for -m 22 in benchmark mode
- Hash-Mode 5500 = NetNTLMv1 + ESS: Fix loading of NetNTLMv1 + SSP hash
- Hash-mode 6000 = RipeMD160: Fix typo in array index number
- If cracking a hash-mode using unicode passwords, length check of a mask was not taking into account
- If cracking a large salted hashlist the wordlist reject code was too slow to handle it, leading to 0H/s
- Null-pointer dereference in outfile-check shutdown code when using --outfile-check-dir, leading to segfault
- On startup hashcat tried to access the folder defined in INSTALL_FOLDER, leading to segfault if that folder was not existing
- Random rules generator code used invalid parameter for memory copy function (M), leading to use of invalid rule
- Sanity check for --outfile-format was broken if used in combination with --show or --left

##
## Workarounds
##

- Workaround added for AMDGPU-Pro OpenCL runtime: Failed to compile hash-mode 10700 = PDF 1.7 Level 8
- Workaround added for AMDGPU-Pro OpenCL runtime: Failed to compile hash-mode 1800 = sha512crypt
- Workaround added for NVidia OpenCL runtime: Failed to compile hash-mode 6400 = AIX {ssha256}
- Workaround added for NVidia OpenCL runtime: Failed to compile hash-mode 6800 = Lastpass + Lastpass sniffed
- Workaround added for macOS OpenCL runtime: Failed to compile hash-mode 10420 = PDF 1.1 - 1.3 (Acrobat 2 - 4)
- Workaround added for macOS OpenCL runtime: Failed to compile hash-mode 1100 = Domain Cached Credentials (DCC), MS Cache
- Workaround added for macOS OpenCL runtime: Failed to compile hash-mode 13800 = Windows 8+ phone PIN/Password
- Workaround added for pocl OpenCL runtime: Failed to compile hash-mode 5800 = Android PIN

##
## Performance
##

- Improved performance for rule-based attacks for _very_ fast hashes like MD5 and NTLM by 30% or higher
- Improved performance for DEScrypt on AMD, from 373MH/s to 525MH/s
- Improved performance for raw DES-based algorithms (like LM) on AMD, from 1.6GH/s to 12.5GH/s
- Improved performance for raw SHA256-based algorithms using meet-in-the-middle optimization, reduces 7/64 steps
- Improved performance for SAP CODVN B (BCODE) and SAP CODVN F/G (PASSCODE) due to register handling optimization, gives 3% and 25%
- Improved performance by reducing maximum number of allowed function calls per rule from 255 to 31
- Improved performance by update the selection when to use #pragma unroll depending on OpenCL runtime vendor

- Full performance comparison sheet v3.10 vs. v3.20: https://docs.google.com/spreadsheets/d/1B1S_t1Z0KsqByH3pNkYUM-RCFMu860nlfSsYEqOoqco/edit#gid=1591672380

##
## Technical
##

- Autotune: Do not run any caching rounds in autotune in DEBUG mode if -n and -u are specified
- Bash completion: Removed some v2.01 leftovers in the bash completion configuration
- Benchmark: Do not control fan speed in benchmark mode
- Benchmark: On macOS, some hash-modes can't compile because of macOS OpenCL runtime. Skip them and move on to the next
- Building: Added Makefile target "main_shared", a small how-to-use libhashcat example
- Building: Added many additional compiler warning flags in Makefile to improve static code error detection
- Building: Added missing includes for FreeBSD
- Building: Added some types for windows only in case _BASETSD_H was not set
- Building: Changed Makefile to strip symbols in the linker instead of the compiler
- Building: Defined NOMINMAX macro to prevent definition min and max macros in stdlib header files
- Building: Enabled ASLR and DEP for Windows builds
- Building: Fixed almost all errors reported by cppcheck and scan-build
- Building: On macOS, move '-framework OpenCL' from CFLAGS to LDFLAGS
- Building: On macOS, use clang as default compiler
- Building: Support building on Msys2 environment
- Building: Use .gitmodules to simplify the OpenCL header dependency handling process
- Charsets: Added DES_full.charset
- Data Types: Replaced all integer macros with enumerator types
- Data Types: Replaced all integer variables with true bool variables in case they are used as a bool
- Data Types: Replaced all string macros with static const char types
- Data Types: Replaced all uint and uint32_t to u32
- Data Types: Replaced atoi() with atoll(). Eliminates sign conversion warnings
- Documents: Added docs/credits.txt
- Documents: Added docs/team.txt
- Documents: Changed rules.txt to match v3.20 limitations
- Error handling (file handling): Fixed a couple of filepointer leaks
- Error handling (format strings): Fixed a few printf() formats, ex: use %u instead of %d for uint32_t
- Error handling (memory allocation): Removed memory allocation checks, just print to stderr instead
- Error handling (startup): Added some missing returncode checks to get_exec_path()
- Fanspeed: Check both fanpolicy and fanspeed returncode and disable retain support if any of them fail
- Fanspeed: Minimum fanspeed for retain support increased to 33%, same as NV uses as default on windows
- Fanspeed: Reset PID controler settings to what they were initially
- Fanspeed: Set fan speed to default on quit
- File handling: Do a single write test (for files to be written later) directly on startup
- File locking: Use same locking mechanism in potfile as in outfile
- Hardware management: Fixed calling conventions for ADL, NvAPI and NVML on windows
- Hardware management: Improved checking for successfull load of the NVML API
- Hardware management: In case fanspeed can not be set, disable --gpu-temp-retain automatically
- Hardware management: In case of initialization error show it only once to the user on startup
- Hardware management: Refactored all code to return returncode (0 or -1) instead of data for more easy error handling
- Hardware management: Refactored macros to real functions
- Hardware management: Removed kernel exec timeout detection on NVIDIA, should no longer occur due to autotune
- Hardware management: Replaced NVML registry functions macros with their ascii versions (Adds NVML support for XP)
- Hashlist loading: Do not load data from hashfile if hashfile changed during runtime
- Kernel cache: Fixed checksum building on oversized device version or driver version strings
- Logging: Improved variable names in hashcat.log
- Loopback: Refactored --loopback support completely, no longer a recursive function
- Memory management: Fixed some memory leaks on shutdown
- Memory management: Got rid of all global variables
- Memory management: Got rid of local_free() and global_free(), no longer required
- Memory management: Refactored all variables with HCBUFSIZ_LARGE size from stack to heap, macOS doesn't like that
- OpenCL Headers: Select OpenCL headers tagged for OpenCL 1.2, since we use -cl-std=CL1.2
- OpenCL Kernels: Added const qualifier to variable declaration of matching global memory objects
- OpenCL Kernels: Got rid of one global kernel_threads variable
- OpenCL Kernels: Moved OpenCL requirement from v1.1 to v1.2
- OpenCL Kernels: Recognize reqd_work_group_size() values from OpenCL kernels and use them in the host if possible
- OpenCL Kernels: Refactored common function append_0x01()
- OpenCL Kernels: Refactored common function append_0x02()
- OpenCL Kernels: Refactored common function append_0x80()
- OpenCL Kernels: Refactored rule function append_block1()
- OpenCL Kernels: Refactored rule function rule_op_mangle_delete_last()
- OpenCL Kernels: Refactored rule function rule_op_mangle_dupechar_last()
- OpenCL Kernels: Refactored rule function rule_op_mangle_rotate_left()
- OpenCL Kernels: Refactored rule function rule_op_mangle_rotate_right()
- OpenCL Kernels: Support mixed kernel thread count for mixed kernels in the same source file
- OpenCL Kernels: Switch from clz() to ffz() for bitsliced algorithms
- OpenCL Kernels: Using platform vendor name is better than using device vendor name for function detection
- OpenCL Runtime: Updated AMDGPU-Pro and AMD Radeon driver version check
- OpenCL Runtime: Updated Intel OpenCL runtime version check
- OpenCL Runtime: Updated NVIDIA driver version check
- Password candidates: The maximum word length in a wordlist is 31 not 32, because 0x80 will eventually be appended
- Potfile: Base logic switched; Assuming the potfile is larger than the hashlist it's better to load hashlist instead of potfile entries
- Potfile: In case all hashes were cracking using potfile abort and inform user
- Restore: Automatically unlink restore file if all hashes have been cracked
- Restore: Do not unlink restore file if restore is disabled
- Rules: Refactored macros to real functions
- Status: Added Input.Queue.Base and Input.Queue.Mod to help the user better understand this concept
- Status: Do not wait for the progress mutex to read and store speed timer
- Status: Do not show Recovered/Time when cracking < 1000 hashes
- Status: Do not show Recovered/Time as floats but as integers to reduce over-information
- Tests: Removed rules_test/ subproject: Would require total rewrite but not used in a long time
- Threads: Replaced all calls to getpwuid() with getpwuid_r() to ensure thread safety
- Threads: Replaced all calls to gmtime() with gmtime_r() to ensure thread safety
- Threads: Replaced all calls to strtok() with strtok_r() to ensure thread safety
- Wordlists: Use larger counter variable to handle larger wordlists (that is > 2^32 words)
- X11: Detect missing coolbits and added some help text for the user how to fix it

* changes v3.00 -> v3.10:

##
## Improvements
##

- Added mask display to modes 3, 6, and 7. Allows the user to see the custom character set used during the run
- Make Linux build POSIX compatible; Also allow it to actually compile on musl-libc systems
- Add support to compile on FreeBSD
- Make use of cl_context_properties[] to clCreateContext(), even if OpenCL specification allow the use of NULL, some runtimes fail without
- The Time.Estimated attribute in status display should also show --runtime limit if user set it
- Fix some strict aliasing rule violation on older compilers
- Fix some variable initializers on older compilers
- Replace DARWIN macro with compiler predefined macro __APPLE__
- Replace LINUX macro with compiler predefined macro __linux__
- Allow the use of enc_id == 0 in hash-mode 10600 and 10700 as it takes no part in the actual computation
- Get rid of exit() calls in OpenCL wrapper library with the goal to have a better control which error can be ignored under special circumstances
- Do not error and exit if an OpenCL platform has no devices, just print a warning and continue with the next platform
- Workaround for OpenCL runtimes which do not accept -I parameter in the OpenCL kernel build options even if this is an OpenCL standard option
- Workaround for OpenCL runtimes which do accept -I parameter in the OpenCL kernel build options, but do not allow quotes
- Output cracked hashes on Windows using \r\n and not \n
- Replace RegGetValue() with RegQueryValueEx() to enable Windows XP 32 bit compatibility
- Slightly increased NVidias rule-processing performance by using generic instructions instead of byte_perm()
- Add support for @ rule (RULE_OP_MANGLE_PURGECHAR) to use on GPU
- Add support for --outfile (short -o) to be used together with --stdout
- Skip periodic status output whenever --stdout is used together with stdin mode, but no outfile was specified
- Show error message if --show is used together with --outfile-autohex-disable (this is currently not supported)
- Show error message if --skip/--limit is used together with mask files or --increment
- Workaround for NVidia OpenCL runtime bug causing -m 6223 to not crack any hashes even with the correct password candidate

##
## Bugs
##

- Fixed a bug where CRAM MD5 checked salt length instead of hash length
- Fixed a bug where hashcat is suppressing --machine-readable output in the final status update
- Fixed a bug where hashcat did not check the return of realpath() and crashes uncontrolled if the path does not exist
- Fixed a bug where hashcat crashes for accessing deallocated buffer if user spams "s" shortly before hashcat shuts down
- Fixed a bug where hashcat crashes in case of a scrypt P setting > 1
- Fixed a bug where hashcat did not correctly use the newly cracked plains whenever --loopback or the induction folder was used
- Fixed a bug where hashcat did not correctly remove hashes of type WPA/WPA2 even if present in potfile
- Fixed a bug where hashcat reported an invalid password for a zero-length password in LM
- Fixed a bug where hashcat did not take into account how long it takes to prepare a session when auto-aborting with --runtime is in use
- Fixed a bug where some kernels used COMPARE_M_SIMD instead of COMPARE_S_SIMD in singlehash mode

##
## Algorithms
##

- Added new hash-mode 13900 = OpenCart

* changes v2.01 -> v3.00:

This release markes the fusion of "hashcat" and "oclHashcat" into "hashcat".
It combines all features of all hashcat projects in one project.

##
## Features
##

- Support for Apple OpenCL runtime
- Support for NVidia OpenCL runtime (replaces CUDA)
- Support for Mesa (Gallium) OpenCL runtime
- Support for pocl OpenCL runtime
- Support for Khronos' OSS OpenCL reference implementation for building
- Support to utilize OpenCL devices-types other than GPU, ex: CPU and FPGA
- Support to utilize multiple different OpenCL platforms in parallel, ex: AMD + NV
- Support to utilize multiple different OpenCL device-types in parallel, ex: GPU + CPU
- Added option --opencl-platform to select a specific OpenCL platform
- Added option --opencl-device-types select specific OpenCL device types
- Added option --opencl-vector-width to override automatically selected vector-width size
- Added makefile native compilation target
- Added makefile install and uninstall targets
- Added autotuning engine and user-configurable tuning database
- Added current engine clock, current memory clock and pci-e lanes to the status display
- Added support for --gpu-temp-retain for NVidia GPU, both Linux and Windows
- Added execution timer of the running kernel to the status display
- Added command prompt to quit at next restore checkpoint
- Added human-readable error message for the OpenCL error codes
- Added option --potfile-path to override potfile path
- Added option --veracrypt-keyfile to set Keyfiles used, can be multiple
- Added option --veracrypt-pim to set the VeraCrypt personal iterations multiplier
- Added option --machine-readable for easier parsing of output
- Added option --powertune-enable to work with NVidia devices as well, not just AMD
- Added option --stdout to print candidates instead of trying to crack a hash

##
## Algorithms
##

- Added new hash-mode   125 = ArubaOS
- Added new hash-mode 12900 = Android FDE (Samsung DEK)
- Added new hash-mode 13000 = RAR5
- Added new hash-mode 13100 = Kerberos 5 TGS-REP etype 23
- Added new hash-mode 13200 = AxCrypt
- Added new hash-mode 13300 = AxCrypt in memory SHA1
- Added new hash-mode 13400 = Keepass 1 (AES/Twofish) and Keepass 2 (AES)
- Added new hash-mode 13500 = PeopleSoft PS_TOKEN
- Added new hash-mode 13600 = WinZip
- Added new hash-mode 137** = VeraCrypt
- Added new hash-mode 13800 = Windows 8+ phone PIN/Password

##
## Performance
##

- Full Table: https://docs.google.com/spreadsheets/d/1B1S_t1Z0KsqByH3pNkYUM-RCFMu860nlfSsYEqOoqco/edit#gid=0

##
## Improvements
##

- Reordering of files to help integration into linux distributions ~/.hashcat etc
- Use a profile directory to write temporary files (session, potfile etc.)
- Workaround dependencies on AMD APP-SDK AMD ADL, NV CUDA-SDK, NV ForceWare, NVML and NVAPI; they are no longer required
- Load external libraries dynamic at runtime instead of link them static at compile-time
- Benchmark accuracy improved; Is now on par to: singlehash -a 3 -w 3 ?b?b?b?b?b?b?b
- Benchmark no longer depends on a fixed time
- Removed option --benchmark-mode, therefore support --workload-profile in benchmark-mode
- Enabled support of --machine-readable in combination with --benchmark for automated benchmark processing
- Replaced --status-automat entirely with --machine-readable to make it more consistent among benchmark and non-benchmark mode
- Extended support from 14 to 255 functions calls per rule
- Extended password length up to 32 for 7zip
- Extended salt length up to 55 for raw hash types, eg: md5($pass.$salt)
- Extended version information
- Removed some duplicate rules in T0XlCv1, d3ad0ne and dive
- Redesigned changes.txt layout
- Redesigned --help menu layout

##
## Bugs
##

- Fixed a bug in speed display: In some situation, especially with slow hashes or lots of salts, it showed a speed of 0H/s
- Fixed a bug in restore handling: user immediately aborting after restart broke the restore file
- Fixed a bug in line counter: conditional jump or move depends on an uninitialised value
- Fixed a bug in rule-engine for NVidia devices: code for left- and right-shift were switched
- Fixed a bug in dive.rule: rules were not updated after the function 'x' was renamed to 'O'
- Fixed a bug in memory allocation "OpenCL -4 error": used unitialized value in a special situation
- Fixed a bug in memory handling: heap buffer overflow
- Fixed a bug in memory handling: out of bounds access
- Fixed a bug in implementation of DCC2: forced default iteration count for hashes to 10240
- Fixed a bug in implementation of WPA/WPA2: MAC and nonce stay one their original position as in the hccap file
- Fixed a bug in implementation of GOST R 34.11-94: zero length passwords were not cracked
- Fixed a bug in implementation of BLAKE2-512 kernels: incorrect access of the esalt buffer

##
## Technical
##

- Removed deprecated GCC version check requirement
- Removed NPROCS from Makefile, let make automatically detect the optimal number of parallel threads
- Dropped all C++ overloading functions to normal function which helps support more OpenCL platforms
- Renamed functions in common.h to emphasize their purpose
- Refactorized fast-hash kernels to enable SIMD on all OpenCL platforms
- Refactorized SIMD handling: SIMD the inner-loop not the outer-loop to save registers
- Workaround missing clEnqueueFillBuffer() support in certain OpenCL runtimes
- Added amd_bytealign() support in non-AMD OpenCL runtimes
- Added amd_bfe() support in non-AMD OpenCL runtimes
- Added several macros to allow writing optimized code for the different OpenCL platforms
- Replaced typedef for bool with stdbool.h
- Added special DEBUG environment variables to the makefile
- Hashcat now acquires an exclusive lock before writing to any file
- Changed buffers to not use same buffer for both input and output at the same time with snprintf()
- Check for allocatable device-memory depending on kernel_accel amplifier before trying to allocate
- Added additional check for max. ESSID length to prevent possible crashes
- Use a GCC equivalent for __stdcall where applicable
- Synchronize maximum output line size with input line size
- Increased maximum hash line size to 0x50000
- Run weak-hash checks only in straight-attack mode, this greatly reduces code complexity
- Restrict loopback option to straight attack-mode
- Moved rules_optimize to hashcat-utils
- Stick to older libOpenCL in binary package to avoid errors like this: version `OPENCL_2.0' not found
- Tightened hash parser for several algorithms
- Updated old RC4 code in Kerberos 5
- Limited the salt length of Juniper Netscreen/SSG (ScreenOS) hashes to 10
- Updated algorithm used to automatically select an ideal --scrypt-tmto value
- Renamed option --gpu-accel to --kernel-accel
- Renamed option --gpu-loops to --kernel-loops
- Renamed option --gpu-devices to --opencl-devices
- Added inline declaration to functions from simd.c, common.c, rp.c and types_ocl.c to increase performance
- Dropped static declaration from functions in all kernel to achieve OpenCL 1.1 compatibility
- Added -cl-std=CL1.1 to all kernel build options
- Created environment variable to inform NVidia OpenCL runtime to not create its own kernel cache
- Created environment variable to inform pocl OpenCL runtime to not create its own kernel cache
- Dropped special 64-bit rotate() handling for NV, it seems that they've added it to their OpenCL runtime
- Completely get rid of HAVE_ADL, HAVE_NVML and HAVE_NVAPI in sources
- Replaced NVAPI with NVML on windows<|MERGE_RESOLUTION|>--- conflicted
+++ resolved
@@ -27,9 +27,7 @@
 - Added hash-mode: Umbraco HMAC-SHA1
 - Added hash-mode: sha1($salt.sha1($pass.$salt))
 - Added hash-mode: sha1(sha1($pass).$salt)
-<<<<<<< HEAD
 - Added hash-mode: SolarWinds Orion v2
-=======
 - Added hash-mode: SolarWinds Serv-U
 
 ##
@@ -39,7 +37,6 @@
 - Added support for true UTF8 to UTF16 conversion in kernel crypto library
 - Added option --hash-info to show generic information for each hash-mode
 - Removed option --example-hashes, now is an alias of --hash-info
->>>>>>> 00c87bbc
 
 ##
 ## Bugs
