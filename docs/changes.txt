* changes v6.2.5 -> v6.2.x

##
## Algorithms
##

- Added hash-mode: Exodus Desktop Wallet (scrypt)
- Added hash-mode: Teamspeak 3 (channel hash)
- Added hash-mode: sha256($salt.sha256_bin($pass))

##
## Features
##

- Added support to use --debug-mode in attack-mode 9 (Association Attack)
- Added guess data to --status-json output
- Added hex format for --separator option

##
## Bugs
##

- Fixed functional error when nonce-error-corrections that were set on the command line in hash-mode 22000/22001 were not accepted
- Fixed handling of password candidates that are shorter than the minimum password length in Association Attack
- Fixed method of how OPTS_TYPE_AUX* kernels are called in an association attack, for example in WPA/WPA2 kernel
- Fixed missing option flag OPTS_TYPE_SUGGEST_KG for hash-mode 11600 to inform the user about possible false positives in this mode
- Fixed undefined function call to hc_byte_perm_S() in hash-mode 17010 on non-CUDA compute devices
- Fixed wordlist handling in -m 3000 when candidate passwords use the $HEX[...] syntax
<<<<<<< HEAD
- Hash-Mode 9700: set native_threads to 32 with Apple GPU's
- Hash-Mode 9710: set native_threads to 32 with Apple GPU's
- Hash-Mode 9720: set native_threads to 32 with Apple GPU's
- Hash-Mode 9800: set native_threads to 32 with Apple GPU's
- Hash-Mode 9810: set native_threads to 32 with Apple GPU's
- Hash-Mode 9820: set native_threads to 32 with Apple GPU's
- Hash-Mode 10400: set native_threads to 32 with Apple GPU's
- Hash-Mode 10410: set native_threads to 32 with Apple GPU's
- Hash-Mode 10420: set native_threads to 32 with Apple GPU's
- Hash-Mode 18200: set native_threads to 32 with Apple GPU's
- Hash-Mode 25400: set native_threads to 32 with Apple GPU's
=======
- Fixed false negative on Unit Test with hash-type 25400
- Fixed bug on benchmark engine, from now it will not stop at the first error detected
- Fixed false negative on Unit Test in case of out-of-memory with grep in single mode
- Fixed Unit Test early exit on luks test file download/extract failure
- Fixed Unit Test salt-max in case of optimized kernel, with hash-type 22 and 23
- Fixed Unit Test false negative if there are spaces in the filesystem path to hashcat
- Fixed --hash-info example password output: force uppercase if OPTS_TYPE_PT_UPPER is set
>>>>>>> 0c91f6fc

##
## Technical
##

- Association Attack: Enable module specific pw_min and pw_max settings to avoid false positives in -a 9 attack-mode
- Backend Info: Added local memory size to output
- Kernels: Refactored standard kernel declaration to use a structure holding u32/u64 attributes to reduce the number of attributes
- Tuning Database: Added a warning if a module implements module_extra_tuningdb_block but the installed computing device is not found
- Usage Screen: On windows console, wait for any keypress if usage_mini_print() is used
- User Options: Add new module function module_hash_decode_postprocess() to override hash specific configurations from command line
- OpenCL Backend: added workaround to make optimized kernels work on Apple Silicon
- OpenCL Runtime: Added support to use Apple Silicon compute devices
- OpenCL Runtime: Set default device-type to GPU with Apple Silicon compute devices
- Unit tests: Updated test.sh to set default device-type to CPU with Apple Intel and added -f (--force) option
- OpenCL Backend: moved functions to ext_OpenCL.c and includes to ext_OpenCL.h
- HIP Backend: moved functions to ext_hip.c/ext_hiprtc.c and includes to ext_hip.h/ext_hiprtc.h
- CUDA Backend: moved functions to ext_cuda.c/ext_nvrtc.c and includes to ext_cuda.h/ext_nvrtc.h
- Makefile: updated MACOSX_DEPLOYMENT_TARGET to 10.15 and removed OpenCL framework from LFLAGS_NATIVE on MacOS
- Status code: updated negative status code, usefull in Unit tests engine (test.sh)
- Unit tests: added -r (--runtime) option
- Unit tests: handle negative status code, skip deprecated hash-types, skip hash-types with known perl modules issues, updated output
- Hash Info: show more information (Updated Hash-Format. Added Autodetect, Self-Test, Potfile and Plaintext encoding)

* changes v6.2.4 -> v6.2.5

##
## Algorithms
##

- Added hash-mode: CRC32C
- Added hash-mode: CRC64Jones
- Added hash-mode: MultiBit Classic .wallet (scrypt)
- Added hash-mode: MurmurHash3
- Added hash-mode: Windows Hello PIN/Password

##
## Performance
##

- PDF Kernel (10700): Improved performance on AMD GPUs by using shared memory for the scratch buffer and disabled inlining to save spilling

##
## Bugs
##

- Fixed divide by zero error because backend_ctx->hardware_power_all was not re-inserted after refactoring device_param->hardware_power
- Fixed invalid handling of initialization value for -m 11500
- Fixed invalid progress counter initialization in attack-mode 9 when using --skip or --restore
- Fixed out-of-boundary reads in attack-mode 9 that were caused by a missing work item limit in the refactored autotune engine
- Fixed out-of-boundary reads in hash-mode 22400 (AES Crypt) kernel
- Fixed strategy for eliminating hashes with zero length in LM when multiple hashes contain a zero hash

##
## Technical
##

- AMD Driver: Updated requirements for AMD Linux drivers to ROCm 4.5 or later due to new HIP interface
- Backend devices: In -S mode, limit the number of workitems so that no more than 2GB of host memory is required per backend device
- Backend devices: In non -S mode, limit the number of workitems so that no more than 4GB of host memory is required per backend device
- Backend types: The default filter for the device types is now set so that only the GPU is used, except for APPLE, where we set CPU
- Benchmark: Update benchmark_deep.pl with new hash modes added (also new hash modes which were added with v6.2.3)
- Electrum Wallet: Added new entropy-based check to test whether the decryption was successful or not
- Module Optimizers: Added OPTS_TYPE_MAXIMUM_THREADS to deactivate the else branch route in the section to find -T before compilation
- Makefile: Added wildcard include src/modules/module_*.mk directive so that plugin developers can add 3rd party libraries for their plugins
- Rejects: Disabled checking of the minimum and maximum length of the password candidate in attack-mode 9 because they are incompatible
- POCL: Added a workaround for an issue in POCL where a quote character is used as a part of the path itself which is passed as a path for the -I option
- Device Threads: The default maximum device thread number has been reduced from 1024 to 256, users can still overwrite with the -T option
- Tuning-DB: Add missing entries for -m 25600 and -m 25800 for CPU cracking
- OpenCL Backend: added workaround to support Apple Silicon (GPU: M1, M1 Pro, and M1 Max)
- MacOS v10.8+ (PBKDF2-SHA512): Added support for parsing new mac2john hash format directly in the module for -m 7100

* changes v6.2.3 -> v6.2.4

##
## Algorithms
##

- Added hash-mode: SNMPv3 HMAC-MD5-96/HMAC-SHA1-96
- Added hash-mode: SNMPv3 HMAC-MD5-96
- Added hash-mode: SNMPv3 HMAC-SHA1-96
- Added hash-mode: SNMPv3 HMAC-SHA224-128
- Added hash-mode: SNMPv3 HMAC-SHA256-192
- Added hash-mode: SNMPv3 HMAC-SHA384-256
- Added hash-mode: SNMPv3 HMAC-SHA512-384
- Added hash-mode: VirtualBox (PBKDF2-HMAC-SHA256 & AES-128-XTS)
- Added hash-mode: VirtualBox (PBKDF2-HMAC-SHA256 & AES-256-XTS)

##
## Features
##

- Added option --deprecated-check-disable to enable deprecated plugins
- Added option --generate-rules-func-sel to specify a pool of operators that the random rule generator is allowed to pick from
- Added option --multiply-accel-disable (short: -M) to disable multiplying of the kernel accel with the multiprocessor count
- Added rule function '3' to change the case of the first letter after the occurrence of N of character X
- Added support for auto tuning --kernel-threads (-T) at startup
- Added support for HIP version 4.3 or later and removed support for older HIP versions as they are not compatible

##
## Bugs
##

- Fixed broken support for --generate-rules-func-min which was ignored under certain conditions
- Fixed buffer overflow in DPAPI masterkey file v1/v2 module in hash_encode() and hash_decode()
- Fixed buffer overflow in Stargazer Stellar Wallet XLM module in hash_encode() when a hash was cracked
- Fixed false negative in all VeraCrypt hash modes if both conditions are met: 1. Use CPU for cracking and 2. PIM area was used
- Fixed invalid data type in the sha384_hmac_init_vector_128() function that take effect if the vector data type was specified manually
- Fixed out-of-boundary read in input_tokenizer() if the signature in the hash is longer than the length of the plugin's signature constant
- Fixed out-of-boundary read in PKZIP masterkey kernel if the password candidate has length zero
- Fixed out-of-boundary read in the Stuffit5 module in hash_decode()
- Fixed random rule generator option --generate-rules-func-min by fixing switch() case to not select a not existing option group type
- Fixed segfault when a combination of the flags --user and --show is given and a hash was specified directly on the command line
- Fixed syntax check of HAS_VPERM macro in several kernel includes causing invalid error message for AMD GPUs on Windows
- Fixed uninitialized tmps variable in autotune for slow hashes by calling _init and _prepare kernel before calling _loop kernel
- Fixed unintentional overwriting of the --quiet option in benchmark and speed-only mode

##
## Performance
##

- AMD GPUs: Add inline assembly code for md5crypt, sha256crypt, PDF 1.7, 7-Zip, RAR3, Samsung Android and Windows Phone 8+
- AMD GPUs: On the Apple OpenCL platform, we ask for the preferred kernel thread size rather than hard-coding 32
- Backend Interface: Replace most of the blocking Compute API functions with asynchronous ones to improve GPU utilization
- Blake Kernels: Optimize 3/4 BLAKE2B_ROUND() 64-bit rotations with inline assembly hc_byte_perm_S() calls
- Blowfish Kernels: Backport optimizations to reduce bank conflicts from bcrypt to Password Safe v2 and Open Document Format (ODF) 1.1
- ECC secp256k1: The inline assembly code for AMD GPUs has been removed as the latest JIT compilers optimize it with the same efficiency
- HIP Kernels: Enable vector data types for HIP kernels for functionality and performance
- Kernel threads: Use warp size / wavefront size query instead of hard-coded values as the basis for kernel threads
- SCRYPT Kernels: Improve Hashcat.hctune entries for many NV and AMD GPUs for hash mode 8900, 9300, 15700 and 22700
- STDIN: Reduce the performance gap between stdin and wordlist by disabling the --stdin-timeout-abort check after 1000 successful reads
- Tuning Database: Add new module function module_extra_tuningdb_block() to extend hashcat.hctune content from a module

##
## Technical
##

- 7-Zip Hook: Increase the supported data length from 320kb to 8mb
- ADL: Updated support for AMD Display Library to 15.0, updated data types
- AMD Driver: Updated requirements for AMD Linux drivers to ROCm 4.3 or later due to new HIP interface
- AMD Driver: Updated requirements for AMD Windows drivers to Adrenalin 21.2.1 or later due to new ADL library
- Autotune: Add autotune event to inform the user about autotune is starting/stopping on startup
- Backend Interface: Implement gpu_bzero() as a gpu_memset() replacement, since all gpu_memset() operations used 0 as the value
- Backend Interface: Improve the query kernel's dynamic memory size based on DEVICE_ATTRIBUTE_MAX_SHARED_MEMORY_PER_BLOCK_OPTIN instead of BF
- Brain Session: Adds hashconfig-specific opti_type and opts_type parameters to the session calculation to enable cover functions like -O
- Commandline: Fix some memory leaks in case hashcat aborts due to command line parameter settings
- Commandline: Throw an error if the separator specified by the user with the -p option is not exactly 1 byte
- Community: Add link to new hashcat discord to docs/contact.txt
- Constants: Make const char * pointers actually const char * const pointers
- Deprecated Plugins: Add new module function module_deprecated_notice() to mark a plugin as deprecated and to return a free text user notice
- Deprecated Plugins: Marked plugins 2500/2501 and 16800/16801 as deprecated
- Encoding: Truncate password candidates in UTF8 -> UTF16 conversion if it contains an invalid UTF8 byte sequence
- Filehandling: Avoid direct access to some file handles and use internal structures instead
- Filehandling: Use const char for fopen mode to fix -Wwrite-strings warnings
- Hardware Monitor: Added support for OverDrive 7 and 8 based GPUs
- HIP Kernels: Dependency on hip/hip runtime.h has been removed to enable easier integration of the HIP backend under Windows
- Kernel cache: Add kernel threads for hash calculation, which will later be used in the file name of the kernel cache
- Memory Management: Check in OpenCL that CL_DEVICE_HOST_UNIFIED_MEMORY is true and if so, then half of the available memory
- Memory Management: Refactored the code responsible for limiting kernel accel with the goal to avoid low host memory situations
- MetaMask: Added special extraction tool for MetaMask wallets
- NEO driver: Activate the NEO driver (Intel GPU) after it passed several tests in hashcat using the latest NEO driver version
- OpenCL Runtime: The use of clUnloadPlatformCompiler () was disabled after some users received unexpected return codes
- OpenCL Runtime: Workaround for Intel OpenCL runtime: segmentation fault when compiling hc_enc_next() / hc_enc_next_global()
- Potfile: Fixed some leaks in potfile_*_open(), potfile_*_close(), potfile_destroy() and don't assume plain file
- RC4 Kernels: Use improved native thread derivation for RC4-based hash modes 7500, 13100, 18200, 25400
- Shared Memory: Calculate the dynamic memory size of the kernel based on CU_DEVICE_ATTRIBUTE_MAX_SHARED_MEMORY_PER_BLOCK_OPTIN
- Slow kernels: Set some of the slowest kernels to OPTS_TYPE_MP_MULTI_DISABLE to make it easier to handle small word lists
- Status view: Add hash-mode (-m number) in addition to hash-name
- Vendor Discovery: Add "Intel" as a valid vendor name for GPUs on macOS
- MetaMask: Increase the supported data len from 784b to 3136b and set pw-min to 8

* changes v6.2.2 -> v6.2.3

##
## Algorithms
##

- Added hash-mode: AES-128-ECB NOKDF (PT = $salt, key = $pass)
- Added hash-mode: AES-192-ECB NOKDF (PT = $salt, key = $pass)
- Added hash-mode: AES-256-ECB NOKDF (PT = $salt, key = $pass)
- Added hash-mode: iPhone passcode (UID key + System Keybag)
- Added hash-mode: MetaMask Wallet
- Added hash-mode: VeraCrypt PBKDF2-HMAC-Streebog-512 + XTS 512 bit  + boot-mode
- Added hash-mode: VeraCrypt PBKDF2-HMAC-Streebog-512 + XTS 1024 bit + boot-mode
- Added hash-mode: VeraCrypt PBKDF2-HMAC-Streebog-512 + XTS 1536 bit + boot-mode

##
## Features
##

- Added new backend support for HIP, an OpenCL alternative API for AMD GPUs (similar to CUDA for NVIDIA GPUs)
- Added option --markov-inverse to inverse markov statistics, with the idea of reversing the order of the password candidates
- Added temperature watchdog and fanspeed readings for CPU and GPU on macOS using iokit
- Added temperature watchdog and utilization for CPU on linux using sysfs and procfs

##
## Bugs
##

- Fixed access violation in hashconfig_destroy if hashcat_ctx_t is only partially initialized
- Fixed 'E' rule in pure kernel mode which was ignoring letters that are in positions that are multiples of 4
- Fixed false negative in hash-mode 15900 (DPAPI masterkey file v2) if password was longer than 64 characters
- Fixed hashcat_ctx leak and refactor module and kernel existence checks
- Fixed integer overflow in Recovered/Time status view column caused by division > 0 but < 1
- Fixed invalid ETA if --limit was specified, several salts are in a hash list and some of them were found in a potfile
- Fixed memory leak in iconv_ctx and iconv_tmp in backend.c
- Fixed missing option to automatically disable kernel cache in -m 25600 and -m 25800
- Fixed out-of-boundary write in slow candidates mode in combinator attack

##
## Improvements
##

- Alias Devices: Show a warning in case the user specifically listed a device to use which in a later step is skipped because it is an alias of another active device
- Backend Information: Added new column showing the PCI Address per CUDA/OpenCL device to easier identify broken cards
- Bcrypt-SHA1/MD5 Kernels: Get rid of local memory use for binary to hex conversion to avoid false negatives on several OpenCL runtimes
- CPU Affinity: Allow mask up to 64 processors in Windows and remove call to SetThreadAffinityMask as SetProcessAffinityMask limits all threads in process
- Debug Rules: HEX-ify rules debug non-rules outputs that contain colons
- KeePass: Increase supported size for KeePass 1 databases from 300kB to 16MB
- Potfile: Disable potfile for hash-mode 99999
- VeraCrypt: Increase password length support for non-boot volumes from 64 to 128
- WPA Kernels: Increased performance by 3.5% for backend devices controlled by CUDA backend

##
## Technical
##

- Autodetect: Limit the number of errors per hash-mode try to 100 to avoid long startup time
- Brain: Add brain_ctx_t to hashcat_ctx_t to enable runtime check if hashcat was compiled with brain support
- File handling: Do not abort on seeing a BOM in input files, just warn and ignore the BOM
- Folders: Do not escape the variable cpath_real to prevent certain OpenCL runtimes from running into an error which do not support escape characters
- Java Object hashCode: Add OPTS_TYPE_SUGGEST_KG as a default option
- LM: Workaround JiT compiler bug in -m 3000 on NV leading to false negatives with large amount of hashes
- OpenCL Runtime: Workaround a problem of the AMD OpenCL GPU driver under macOS which results in false negatives due to changes in the kernel crypto library
- OpenCL Runtime: Workaround JiT crash (SC failed. No reason given.) on macOS by limiting local memory allocations to 32k
- Status View: Include time and duration info when pausing and resuming
- Tests: Changed tests for VeraCrypt from -a 0 to -a 3, because password extension is not available to all shells
- WinZip Kernel: Increase supported data length from 8k to 16mb

* changes v6.2.1 -> v6.2.2

##
## Algorithms
##

- Added hash-mode: bcrypt(md5($pass)) / bcryptmd5
- Added hash-mode: bcrypt(sha1($pass)) / bcryptsha1
- Added hash-mode: FortiGate256 (FortiOS256)
- Added hash-mode: Linux Kernel Crypto API (2.4)
- Added hash-mode: MurmurHash
- Added hash-mode: OpenEdge Progress Encode
- Added hash-mode: md5(utf16le($pass))
- Added hash-mode: sha1(utf16le($pass))
- Added hash-mode: sha256(utf16le($pass))
- Added hash-mode: sha384(utf16le($pass))
- Added hash-mode: sha512(utf16le($pass))
- Added hash-mode: md5(md5(md5($pass)))
- Added hash-mode: sha1(sha1($salt.$pass.$salt))
- Added hash-mode: sha256($salt.sha256($pass))
- Added hash-mode: sha384($pass.$salt)
- Added hash-mode: sha384($salt.$pass)
- Added hash-mode: sha384($salt.utf16le($pass))
- Added hash-mode: sha384(utf16le($pass).$salt)

##
## Features
##

- Autodetect hash-type: performs an automatic analysis of input hash(es), either listing compatible algorithms, or executing the attack (if only one compatible format is found)
- Autodetect hash-type: added option --identify to only perform autodetection of hash-type, without back-end device initialization

##
## Bugs
##

- Fixed error message in -a 9 mode with rules when number of words from wordlist is not in sync with number of unique salts
- Fixed error-handling logic in monitor thread to not return in case of error (disk full, permission error, ...) but to retry instead
- Fixed false negatives with TrueCrypt/VeraCrypt when zip- or gzip-compressed files were used as keyfiles
- Fixed free memory-size output for skipped GPU (both automatic and manual) of --backend-info information screen

##
## Improvements
##

- AES Crypt Plugin: Reduced max password length from 256 to 128 which improved performance by 22%
- CUDA Backend: If --stdout is used, do not warn about missing CUDA SDK
- Folder Management: Add support for XDG Base Directory specification when hashcat is installed using 'make install'
- Hardware Monitor: Add support for GPU device utilization readings from sysfs (AMD on Linux)
- OpenCL Backend: Use CL_DEVICE_BOARD_NAME_AMD instead of CL_DEVICE_NAME for device name (when supported by OpenCL runtime)
- Performance Monitor: Suggest -S to improve cracking performance in specific attack configurations
- RAR3-p (Compressed): Fix workaround in unrar library in AES constant table generation to enable multi-threading support
- RC4 Kernels: Improved performance by 20%+ with new RC4 code in hash-modes Kerberos 5 (etype 23), MS Office (<= 2003) and PDF (<= 1.6)
- Scrypt Kernels: Re-enable use of kernel cache in scrypt-based kernels
- Status Screen: Show currently-running kernel type (pure, optimized) and generator type (host, device)
- UTF8-to-UTF16: Replaced naive UTF8-to-UTF16 conversion with true conversion for RAR3, AES Crypt, MultiBit HD (scrypt) and Umbraco HMAC-SHA1

##
## Technical
##

- Dependencies: Updated LZMA SDK from 19.00 to 21.02 alpha
- Dependencies: Updated xxHash from 0.1.0 to v0.8.0 - Stable XXH3
- Documentation: Update missing documentation in plugin developer guide for OPTS_TYPE_MP_MULTI_DISABLE and OPTS_TYPE_NATIVE_THREADS
- Hashrate: Update inner-loop hashrate prediction to handle new salt_repeats feature and also respect _loop2 kernel runtime
- Kernels: Add RC4 cipher to crypto library with optimized shared memory access pattern which will not cause any bank conflicts if -u <= 32
- Kernels: Add standalone true UTF8-to-UTF16 converter kernel that runs after amplifier. Use OPTS_TYPE_POST_AMP_UTF16LE from plugin
- Kernel Cache: Add module_jit_build_options() string from modules to kernel cache checksum calculation
- Modules: Recategorized HASH_CATEGORY option in various modules
- Modules: Added hash categories HASH_CATEGORY_IMS and HASH_CATEGORY_CRYPTOCURRENCY_WALLET
- Modules: Changed hash category of Python passlib from HASH_CATEGORY_GENERIC_KDF to HASH_CATEGORY_FRAMEWORK
- Unit-Tests: Added missing support for OPTS_TYPE_LOOP_PREPARE, OPTS_TYPE_LOOP_PREPARE2 and salt_repeats in self-test
- Unit-Tests: Added missing unit-test for Stargazer Stellar Wallet XLM

* changes v6.2.0 -> v6.2.1

##
## Technical
##

- Dependencies: Updated unrar source from 5.9.4 to 6.0.5
- Dependencies: Make unrar dependencies optional and disable hash-mode 23800 if dependency is disabled

* changes v6.1.1 -> v6.2.0

##
## Algorithms
##

- Added hash-mode: Apple iWork
- Added hash-mode: AxCrypt 2 AES-128
- Added hash-mode: AxCrypt 2 AES-256
- Added hash-mode: BestCrypt v3 Volume Encryption
- Added hash-mode: Bitwarden
- Added hash-mode: Dahua Authentication MD5
- Added hash-mode: KNX IP Secure - Device Authentication Code
- Added hash-mode: MongoDB ServerKey SCRAM-SHA-1
- Added hash-mode: MongoDB ServerKey SCRAM-SHA-256
- Added hash-mode: Mozilla key3.db
- Added hash-mode: Mozilla key4.db
- Added hash-mode: MS Office 2016 - SheetProtection
- Added hash-mode: PDF 1.4 - 1.6 (Acrobat 5 - 8) - edit password
- Added hash-mode: PKCS#8 Private Keys
- Added hash-mode: RAR3-p (Compressed)
- Added hash-mode: RAR3-p (Uncompressed)
- Added hash-mode: RSA/DSA/EC/OPENSSH Private Keys
- Added hash-mode: SolarWinds Orion v2
- Added hash-mode: SolarWinds Serv-U
- Added hash-mode: SQLCipher
- Added hash-mode: Stargazer Stellar Wallet XLM
- Added hash-mode: Stuffit5
- Added hash-mode: Telegram Desktop >= v2.1.14 (PBKDF2-HMAC-SHA512)
- Added hash-mode: Umbraco HMAC-SHA1
- Added hash-mode: sha1($salt.sha1($pass.$salt))
- Added hash-mode: sha1(sha1($pass).$salt)

##
## Features
##

- Added new attack-mode: Association Attack (aka "Context Attack") to attack hashes from a hashlist with associated "hints"
- Added support for true UTF-8 to UTF-16 conversion in kernel crypto library
- Added option --hash-info to show generic information for each hash-mode
- Added command prompt [f]inish to tell hashcat to quit after finishing the current attack

##
## Bugs
##

- Fixed access to filename which is a null-pointer in benchmark mode
- Fixed both false negative and false positive results in -m 3000 in -a 3 (affecting only NVIDIA GPU)
- Fixed buffer overflow in -m 1800 in -O mode which is optimized to handle only password candidates up to length 15
- Fixed buffer overflow in -m 4710 in -P mode and only in single hash mode if salt length is larger than 32 bytes
- Fixed hardware management sysfs readings in status screen (typically ROCm controlled GPUs)
- Fixed include guards in several header files
- Fixed incorrect maximum password length support for -m 400 in optimized mode (reduced from 55 to 39)
- Fixed internal access on module option attribute OPTS_TYPE_SUGGEST_KG with the result that it was unused
- Fixed invalid handling of outfile folder entries for -m 22000
- Fixed memory leak causing problems in sessions with many iterations - for instance, --benchmark-all or large mask files
- Fixed memory leaks in several cases of errors with access to temporary files
- Fixed NVML initialization in WSL2 environments
- Fixed out-of-boundary reads in cases where user activates -S for fast but pure hashes in -a 1 or -a 3 mode
- Fixed out-of-boundary reads in kernels using module_extra_buffer_size() if -n is set to 1
- Fixed password reassembling for cracked hashes on host for slow hashes in optimized mode that are longer than 32 characters
- Fixed race condition in potfile check during removal of empty hashes
- Fixed race condition resulting in out of memory error on startup if multiple hashcat instances are started at the same time
- Fixed rare case of misalignment of the status prompt when other user warnings are shown in the hashcat output
- Fixed search of tuning database - if a device was not assigned an alias, it couldn't be found in general
- Fixed test on gzip header in wordlists and hashlists
- Fixed too-early execution of some module functions that use non-final values opts_type and opti_type
- Fixed unexpected non-unique salts in multi-hash cracking in Bitcoin/Litecoin wallet.dat module which led to false negatives
- Fixed unit test for -m 3000 by preventing it to generate zero hashes
- Fixed unit tests using 'null' as padding method in Crypt::CBC but actually want to use 'none'
- Fixed unterminated salt buffer in -m 23400 module_hash_encode() in case salt was of length 256
- Fixed vector datatype support in -m 21100 only -P mode and only -a 3 mode were affected

##
## Improvements
##

- Apple Keychain: Notify the user about the risk of collisions / false positives
- CUDA Backend: Do not warn about missing CUDA SDK installation if --backend-ignore-cuda is used
- CUDA Backend: Give detailed warning if either the NVIDIA CUDA or the NVIDIA RTC library cannot be initialized
- CUDA Backend: Use blocking events to avoid 100% CPU core usage (per GPU)
- OpenCL Runtime: Workaround JiT compiler deadlock on NVIDIA driver >= 465.89
- OpenCL Runtime: Workaround JiT compiler segfault on legacy AMDGPU driver compiling RAR3 OpenCL kernel
- RAR3 Kernels: Improved loop code, improving performance by 23%
- Scrypt Kernels: Added a number of GPU specific optimizations per hash modes to hashcat.hctune
- Scrypt Kernels: Added detailed documentation on device specific tunings in hashcat.hctune
- Scrypt Kernels: Optimized Salsa code portion by reducing register copies and removed unnecessary byte swaps
- Scrypt Kernels: Reduced kernel wait times by making it a true split kernel where iteration count = N value
- Scrypt Kernels: Refactored workload configuration strategy based on available resources
- Startup time: Improved startup time by avoiding some time-intensive operations for skipped devices

##
## Technical
##

- Bcrypt: Make BCRYPT entry for CPU in hashcat.hctune after switch to OPTS_TYPE_MP_MULTI_DISABLE (basically set -n to 1)
- Benchmark: Update benchmark_deep.pl with new hash modes added (also new hash modes which were added with v6.1.0)
- Building: Declare phony targets in Makefile to avoid conflicts of a target name with a file of the same name
- Building: Fixed build warnings on macOS for unrar sources
- Building: Fixed test for DARWIN_VERSION in Makefile
- Commandline Options: Removed option --example-hashes, now an alias of --hash-info
- Compute API: Skipping devices instead of stop if error occured in initialization
- Documentation: Added 3rd party licenses to docs/license_libs
- Hash-Mode 8900 (Scrypt): Changed default benchmark scrypt parameters from 1k:1:1 to 16k:8:1 (default)
- Hash-Mode 11600 (7-Zip): Improved memory handling (alloc and free) for the hook function
- Hash-Mode 13200 (AxCrypt): Changed the name to AxCrypt 1 to avoid confusion
- Hash-Mode 13300 (AxCrypt in-memory SHA1): Changed the name to AxCrypt 1 in-memory SHA1
- Hash-Mode 16300 (Ethereum Pre-Sale Wallet, PBKDF2-HMAC-SHA256): Use correct buffer size allocation for AES key
- Hash-Mode 20710 (sha256(sha256($pass).$salt)): Removed unused code and fixed module_constraints
- Hash-Mode 22000 (WPA-PBKDF2-PMKID+EAPOL): Support loading a hash from command line
- Hash-Mode 23300 (Apple iWork): Use correct buffer size allocation for AES key
- Hash Parser: Output support for machine-readable hash lines in --show and --left and in error messages
- Kernel Development: Kernel cache is disabled automatically when hashcat is compiled with DEBUG=1
- Kernel Functions: Added generic AES-GCM interface see OpenCL/inc_cipher_aes-gcm.h
- Kernel Functions: Refactored OpenCL/inc_ecc_secp256k1.cl many functions, add constants and documentation
- Kernel Functions: Refactored OpenCL/inc_ecc_secp256k1.cl to improve usage in external programs
- Kernel Functions: Wrap atomic functions with hc_ prefix. Custom kernels need to rename "atomic_inc()" to "hc_atomic_inc()"
- Kernel Parameters: Added new parameter 'salt_repeat' to improve large buffer management
- Module Parameters: Add OPTS_TYPE_MP_MULTI_DISABLE for use by plugin developers to prevent multiply -n with the MCU count
- Module Parameters: Add OPTS_TYPE_NATIVE_THREADS for use by plugin developers to enforce native thread count
- Module Structure: Add 3rd party library hook management functions. This also requires an update to all existing module_init()
- OpenCL Runtime: Add support for clUnloadPlatformCompiler() to release some resources after JiT compilation
- OpenCL Runtime: Switched default OpenCL device type on macOS from GPU to CPU. Use -D 2 to enable GPU devices
- OpenCL Runtime: Update module_unstable_warnings() for all hash modes based on most recent versions of many OpenCL runtimes
- Unit tests: Added 'potthrough' (like passthrough, but hash:plain) to tools/test.pl
- Unit tests: Added Python 3 support for all of the Python code in our test framework
- Unit tests: Fixed the packaging of test (-p) feature
- Unit tests: Updated test.sh to show kernel type (pure or optimized) in output
- Unit tests: Use python3/pip3 instead of just python/pip in tools/install_modules.sh

* changes v6.1.0 -> v6.1.1

##
## Bugs
##

- Fixed unresolvable relative paths in hashcat.log

* changes v6.0.0 -> v6.1.0

##
## Algorithms
##

- Added hash-mode: Apple Keychain
- Added hash-mode: XMPP SCRAM

##
## Bugs
##

- Fixed alias detection with additional processor core count check
- Fixed false negatives in hash-mode 10901 if hash-mode 9200, 10000, 10900 or 20300 was used to compile the kernel binary
- Fixed integer overflow for large masks in -a 6 attack mode
- Fixed maximum password length in modules of hash-modes 600, 7800, 7801 and 9900
- Fixed non-zero status code when using --stdout
- Fixed uninitialized value in bitsliced DES kernel (BF mode only) leading to false negatives

##
## Improvements
##

- Compile macOS: Fixed makefile target 'clean' to correctly remove *.dSYM folders
- Compile ZLIB: Fixed makefile include paths in case USE_SYSTEM_ZLIB is used
- Hcchr Files: Renamed some .charset files into .hcchr files
- Hash-Mode 21200 (md5(sha1($salt).md5($pass))): Improved speed by using pre-computed SHA1
- OpenCL Devices: Utilize PCI domain to improve alias device detection
- OpenCL Kernels: Added datatypes to literals of enum costants
- OpenCL Kernels: Added pure kernels for hash-mode 600 (BLAKE2b-512)
- OpenCL Runtime: Add some unstable warnings for some SHA512 based algorithms on AMD GPU on macOS
- OpenCL Runtime: Reinterpret return code CL_DEVICE_NOT_FOUND from clGetDeviceIDs() as non-fatal

##
## Technical
##

- Backend: Changed the maximum number of compute devices from 64 to 128
- Tests: Improved tests for hash-mode 11300 (Bitcoin/Litecoin wallet.dat)
- Tests: Improved tests for hash-mode 13200 (AxCrypt)
- Tests: Improved tests for hash-mode 13600 (WinZip)
- Tests: Improved tests for hash-mode 16400 (CRAM-MD5 Dovecot)
- Tests: Improved tests for hash-mode 16800 (WPA-PMKID-PBKDF2)

* changes v5.1.0 -> v6.0.0

##
## Features
##

- Refactored hash-mode integration and replaced it with a fully modularized plugin interface
- Converted all existing hardwired hash-modes to hashcat plugins
- Added comprehensive plugin developer guide on adding new/custom hash-modes to hashcat
- Refactored compute backend interface to allow adding compute API other than OpenCL
- Added CUDA as a new compute backend (enables hashcat to run on NVIDIA Jetson, IBM POWER9 w/ Nvidia V100, etc.)
- Support automatic use of all available GPU memory when using CUDA backend
- Support automatic use of all available CPU cores for hash-mode-specific hooks
- Support on-the-fly loading of compressed wordlists in zip and gzip format
- Support deflate decompression for the 7-Zip hash-mode using zlib hook
- Added additional documentation on hashcat brain, slow-candidate interface and keyboard-layout mapping features
- Keep output of --show and --left in the original ordering of the input hash file
- Improved performance of many hash-modes

##
## Algorithms
##

- Added hash-mode: AES Crypt (SHA256)
- Added hash-mode: Android Backup
- Added hash-mode: AuthMe sha256
- Added hash-mode: BitLocker
- Added hash-mode: BitShares v0.x
- Added hash-mode: Blockchain, My Wallet, Second Password (SHA256)
- Added hash-mode: Citrix NetScaler (SHA512)
- Added hash-mode: DiskCryptor
- Added hash-mode: Electrum Wallet (Salt-Type 3-5)
- Added hash-mode: Huawei Router sha1(md5($pass).$salt)
- Added hash-mode: Java Object hashCode()
- Added hash-mode: Kerberos 5 Pre-Auth etype 17 (AES128-CTS-HMAC-SHA1-96)
- Added hash-mode: Kerberos 5 Pre-Auth etype 18 (AES256-CTS-HMAC-SHA1-96)
- Added hash-mode: Kerberos 5 TGS-REP etype 17 (AES128-CTS-HMAC-SHA1-96)
- Added hash-mode: Kerberos 5 TGS-REP etype 18 (AES256-CTS-HMAC-SHA1-96)
- Added hash-mode: MultiBit Classic .key (MD5)
- Added hash-mode: MultiBit HD (scrypt)
- Added hash-mode: MySQL $A$ (sha256crypt)
- Added hash-mode: Open Document Format (ODF) 1.1 (SHA-1, Blowfish)
- Added hash-mode: Open Document Format (ODF) 1.2 (SHA-256, AES)
- Added hash-mode: Oracle Transportation Management (SHA256)
- Added hash-mode: PKZIP archive encryption
- Added hash-mode: PKZIP Master Key
- Added hash-mode: Python passlib pbkdf2-sha1
- Added hash-mode: Python passlib pbkdf2-sha256
- Added hash-mode: Python passlib pbkdf2-sha512
- Added hash-mode: QNX /etc/shadow (MD5)
- Added hash-mode: QNX /etc/shadow (SHA256)
- Added hash-mode: QNX /etc/shadow (SHA512)
- Added hash-mode: RedHat 389-DS LDAP (PBKDF2-HMAC-SHA256)
- Added hash-mode: Ruby on Rails Restful-Authentication
- Added hash-mode: SecureZIP AES-128
- Added hash-mode: SecureZIP AES-192
- Added hash-mode: SecureZIP AES-256
- Added hash-mode: SolarWinds Orion
- Added hash-mode: Telegram Desktop App Passcode (PBKDF2-HMAC-SHA1)
- Added hash-mode: Telegram Mobile App Passcode (SHA256)
- Added hash-mode: Web2py pbkdf2-sha512
- Added hash-mode: WPA-PBKDF2-PMKID+EAPOL
- Added hash-mode: WPA-PMK-PMKID+EAPOL
- Added hash-mode: md5($salt.sha1($salt.$pass))
- Added hash-mode: md5(sha1($pass).md5($pass).sha1($pass))
- Added hash-mode: md5(sha1($salt).md5($pass))
- Added hash-mode: sha1(md5(md5($pass)))
- Added hash-mode: sha1(md5($pass.$salt))
- Added hash-mode: sha1(md5($pass).$salt)
- Added hash-mode: sha1($salt1.$pass.$salt2)
- Added hash-mode: sha256(md5($pass))
- Added hash-mode: sha256($salt.$pass.$salt)
- Added hash-mode: sha256(sha256_bin($pass))
- Added hash-mode: sha256(sha256($pass).$salt)

##
## Bugs
##

- Fixed buffer overflow in build_plain() function
- Fixed buffer overflow in mp_add_cs_buf() function
- Fixed calculation of brain-session ID - only the first hash of the hashset was taken into account
- Fixed cleanup of password candidate buffers on GPU as set from autotune when -n parameter was used
- Fixed copy/paste error leading to invalid "Integer overflow detected in keyspace of mask" in attack-mode 6 and 7
- Fixed cracking multiple Office hashes (modes 9500, 9600) if hashes shared the same salt
- Fixed cracking of Blockchain, My Wallet (V1 and V2) hashes when testing decrypted data in unexpected format
- Fixed cracking of Cisco-PIX and Cisco-ASA MD5 passwords in mask-attack mode when mask > length 16
- Fixed cracking of DNSSEC (NSEC3) hashes by replacing all dots in the passwords with lengths
- Fixed cracking of Electrum Wallet Salt-Type 2 hashes
- Fixed cracking of NetNTLMv1 passwords in mask-attack mode when mask > length 16 (optimized kernels only)
- Fixed cracking of RAR3-hp hashes with pure kernel for passwords longer than 28 bytes
- Fixed cracking of VeraCrypt Streebog-512 hashes (CPU only)
- Fixed cracking raw Streebog-HMAC 256 and 512 hashes for passwords of length >= 64
- Fixed cracking raw Whirlpool hashes cracking for passwords of length >= 32
- Fixed incorrect progress-only result in a special race condition
- Fixed invalid call of mp_css_utf16le_expand()/mp_css_utf16be_expand() in slow-candidate sessions
- Fixed invalid password truncation in attack-mode 1 when the final password is longer than 32 characters
- Fixed invalid use of --hex-wordlist if encoded wordlist string is larger than length 256
- Fixed maximum password length limit which was announced as 256 but was actually 255
- Fixed out-of-boundary read in pure kernel rule engine rule 'p' when parameter was set to 2 or higher
- Fixed out-of-boundary write to decrypted[] in DPAPI masterkey file v1 kernel
- Fixed output of IKE PSK (mode 5300 and 5400) hashes to use separators in the correct position
- Fixed output password of "e" rule in pure and CPU rule engine when separator character is also the first letter
- Fixed problem with usage of hexadecimal notation (\x00-\xff) within rules
- Fixed race condition in maskfile mode by using a dedicated flag for restore execution
- Fixed some memory leaks when hashcat is shutting down due to some file error
- Fixed some memory leaks when mask-files are used in optimized mode
- Fixed --status-json to correctly escape certain characters in hashes
- Fixed the 7-Zip parser to allow the entire supported range of encrypted and decrypted data lengths
- Fixed the validation of the --brain-client-features command line argument (only values 1, 2 or 3 are allowed)

##
## Improvements
##

- Bitcoin Wallet: Be more user friendly by allowing a larger data range for ckey and public_key
- Brain: Added new parameter --brain-server-timer to specify seconds between scheduled backups
- Building: Fix for library compilation failure due to multiple defenition of sbob_xx64()
- Cracking bcrypt and Password Safe v2: Use feedback from the compute API backend to dynamically calculate optimal thread count
- Dictstat: On Windows, the st_ino attribute in the stat struct is not set, which can lead to invalid cache hits. Added the filename to the database entry.
- Documents: Added README on how to build hashcat on Cygwin, MSYS2 and WSL
- File handling: Print a truncation warning when an oversized line is detected
- My Wallet: Added additional plaintext pattern used in newer versions
- Office cracking: Support hash format with second block data for 40-bit oldoffice files (eliminates false positives)
- OpenCL Runtime: Added a warning if OpenCL runtime NEO, Beignet, POCL (v1.4 or older) or MESA is detected, and skip associated devices (override with --force)
- OpenCL Runtime: Allow the kernel to access post-48k shared memory region on CUDA. Requires both module and kernel preparation
- OpenCL Runtime: Disable OpenCL kernel cache on Apple for Intel CPU (throws CL_BUILD_PROGRAM_FAILURE for no reason)
- OpenCL Runtime: Do not run shared- or constant-memory size checks if their memory type is of type global memory (typically CPU)
- OpenCL Runtime: Improve ROCm detection and make sure to not confuse with recent AMDGPU drivers
- OpenCL Runtime: Not using amd_bytealign (amd_bitalign is fine) on AMDGPU driver drastically reduces JiT segfaults
- OpenCL Runtime: Unlocked maximum thread count for NVIDIA GPU
- OpenCL Runtime: Update unstable mode warnings for Apple and AMDGPU drivers
- OpenCL Runtime: Workaround JiT compiler error on AMDGPU driver compiling WPA-EAPOL-PBKDF2 OpenCL kernel
- OpenCL Runtime: Workaround JiT compiler error on ROCm 2.3 driver if the 'inline' keyword is used in function declaration
- OpenCL Runtime: Workaround memory allocation error on AMD driver on Windows leading to CL_MEM_OBJECT_ALLOCATION_FAILURE
- OpenCL Runtime: Removed some workarounds by calling chdir() to specific folders on startup
- Outfile: Added new system to specify the outfile format, the new --outfile-format now also supports timestamps
- Startup Checks: Improved the pidfile check: Do not just check for existing PID, but also check executable filename
- Startup Checks: Prevent the user from modifying options which are overwritten automatically in benchmark mode
- Startup Screen: Add extra warning when using --force
- Startup Screen: Add extra warning when using --keep-guessing
- Startup Screen: Provide an estimate of host memory required for the requested attack
- Status Screen: Added brain status for all compute devices
- Status Screen: Added remaining counts and changed recovered count logic
- Status Screen: Added --status-json flag for easier machine reading of hashcat status output
- Tab Completion: Allow using "make install" version of hashcat
- Tuning Database: Updated hashcat.hctune with new models and refreshed vector width values
- VeraCrypt: Added support for VeraCrypt PIM brute-force, replaced --veracrypt-pim with --veracrypt-pim-start and --veracrypt-pim-stop
- WipZip cracking: Added two byte early reject, resulting in higher cracking speed
- WPA/WPA2 cracking: In the potfile, replace password with PMK in order to detect already cracked networks across all WPA modes

##
## Technical
##

- Backend Interface: Added new options --backend-ignore-cuda and --backend-ingore-opencl to prevent CUDA and/or OpenCL API from being used
- Binary Distribution: Removed 32-bit binary executables
- Building: On macOS, switch from ar to /usr/bin/ar to improve building compatibility
- Building: Skipping Travis/Appveyor build for non-code changes
- Codebase: Cleanup of many unused rc_* variables
- Codebase: Fixed some printf() format arguments
- Codebase: Fixed some type casting to avoid truncLongCastAssignment warnings
- Codebase: Moved hc_* file functions from shared.c to filehandling.c
- Codebase: Ran through a bunch of clang-tidy checkers and updated code accordingly
- Codebase: Remove redundant calls to fclose()
- Dependencies: Updated LZMA-Headers from 18.05 to 19.00
- Dependencies: Updated OpenCL-Headers to latest version from GitHub master repository
- Hash-Mode 12500 (RAR3-hp): Allow cracking of passwords up to length 64
- Hash-mode 1460 (HMAC-SHA256 (key = $salt)): Allow up to 64 byte of salt
- Hash-Mode 1680x (WPA-PMKID) specific: Changed separator character from '*' to ':'
- Hash-Mode 8300 (DNSSEC (NSEC3)) specific: Allow empty salt
- Keep Guessing: No longer automatically activate --keep-guessing for modes 9720, 9820, 14900 and 18100
- Keep Guessing: No longer mark hashes as cracked/removed when in potfile
- Kernel Cache: Reactivate OpenCL runtime specific kernel caches
- Kernel Compile: Removed -cl-std= from all kernel build options since we're compatible to all OpenCL versions
- OpenCL Kernels: Fix OpenCL compiler warning on double precision constants
- OpenCL Kernels: Moved "gpu_decompress", "gpu_memset" and "gpu_atinit" into shared.cl in order to reduce compile time
- OpenCL Options: Removed --opencl-platforms filter in order to force backend device numbers to stay constant
- OpenCL Options: Set --spin-damp to 0 (disabled) by default. With the CUDA backend this workaround became deprecated
- Parsers: switched from strtok() to strtok_r() for thread safety
- Requirements: Add new requirement for NVIDIA GPU: CUDA Toolkit (9.0 or later)
- Requirements: Update runtime check for minimum NVIDIA driver version from 367.x to 440.64 or later
- Test Script: Switched from /bin/bash to generic /bin/sh and updated code accordingly

* changes v5.0.0 -> v5.1.0

##
## Features
##

- Added support for using --stdout in brain-client mode
- Added new option --stdin-timeout-abort, to set how long hashcat should wait for stdin input before aborting
- Added new option --kernel-threads to manually override the automatically-calculated number of threads
- Added new option --keyboard-layout-mapping to map users keyboard layout, required to crack TC/VC system boot volumes

##
## Algorithms
##

- Added pure kernels for hash-mode 11700 (Streebog-256)
- Added pure kernels for hash-mode 11800 (Streebog-512)
- Added hash-mode 11750 (HMAC-Streebog-256 (key = $pass), big-endian)
- Added hash-mode 11760 (HMAC-Streebog-256 (key = $salt), big-endian)
- Added hash-mode 11850 (HMAC-Streebog-512 (key = $pass), big-endian)
- Added hash-mode 11860 (HMAC-Streebog-512 (key = $salt), big-endian)
- Added hash-mode 13771 (VeraCrypt PBKDF2-HMAC-Streebog-512 + XTS 512 bit)
- Added hash-mode 13772 (VeraCrypt PBKDF2-HMAC-Streebog-512 + XTS 1024 bit)
- Added hash-mode 13773 (VeraCrypt PBKDF2-HMAC-Streebog-512 + XTS 1536 bit)
- Added hash-mode 18200 (Kerberos 5 AS-REP etype 23)
- Added hash-mode 18300 (Apple File System (APFS))
- Added Kuznyechik cipher and cascades support for VeraCrypt kernels
- Added Camellia cipher and cascades support for VeraCrypt kernels

##
## Improvements
##

- OpenCL Devices: Add support for up to 64 OpenCL devices per system
- OpenCL Platforms: Add support for up to 64 OpenCL platforms per system
- OpenCL Runtime: Use our own yielding technique for synchronizing rather than vendor specific
- Startup: Show OpenCL runtime initialization message (per device)
- xxHash: Added support for using the version provided by the OS/distribution

##
## Bugs
##

- Fixed automated calculation of brain-session when not using all hashes in the hashlist
- Fixed calculation of brain-attack if a given wordlist has zero size
- Fixed checking the length of the last token in a hash if it was given the attribute TOKEN_ATTR_FIXED_LENGTH
- Fixed endianness and invalid separator character in outfile format for hash-mode 16801 (WPA-PMKID-PMK)
- Fixed ignoring --brain-client-features configuration when brain server has attack-position information from a previous run
- Fixed invalid hardware monitor detection in benchmark mode
- Fixed invalid warnings about throttling when --hwmon-disable was used
- Fixed missing call to WSACleanup() to cleanly shutdown windows sockets system
- Fixed missing call to WSAStartup() and client indexing in order to start the brain server on Windows
- Fixed out-of-boundary read in DPAPI masterkey file v2 OpenCL kernel
- Fixed out-of-bounds write in short-term memory of the brain server
- Fixed output of --speed-only and --progress-only when fast hashes are used in combination with --slow-candidates
- Fixed selection of OpenCL devices (-d) if there's more than 32 OpenCL devices installed
- Fixed status output of progress value when -S and -l are used in combination
- Fixed thread count maximum for pure kernels in straight attack mode

##
## Technical
##

- Brain: Set --brain-client-features default from 3 to 2
- Dependencies: Added xxHash and OpenCL-Headers to deps/ in order to allow building hashcat from GitHub source release package
- Dependencies: Removed gitmodules xxHash and OpenCL-Headers
- Keymaps: Added hashcat keyboard mapping us.hckmap (can be used as template)
- Keymaps: Added hashcat keyboard mapping de.hckmap
- Hardware Monitor: Renamed --gpu-temp-abort to --hwmon-temp-abort
- Hardware Monitor: Renamed --gpu-temp-disable to --hwmon-disable
- Memory: Limit maximum host memory allocation depending on bitness
- Memory: Reduced default maximum bitmap size from 24 to 18 and give a notice to use --bitmap-max to restore
- Parameter: Rename --nvidia-spin-damp to --spin-damp (now accessible for all devices)
- Pidfile: Treat a corrupted pidfile like a not existing pidfile
- OpenCL Device: Do a real query on OpenCL local memory type instead of just assuming it
- OpenCL Runtime: Disable auto-vectorization for Intel OpenCL runtime to workaround hanging JiT since version 18.1.0.013
- Tests: Added hash-mode 11700 (Streebog-256)
- Tests: Added hash-mode 11750 (HMAC-Streebog-256 (key = $pass), big-endian)
- Tests: Added hash-mode 11760 (HMAC-Streebog-256 (key = $salt), big-endian)
- Tests: Added hash-mode 11800 (Streebog-512)
- Tests: Added hash-mode 11850 (HMAC-Streebog-512 (key = $pass), big-endian)
- Tests: Added hash-mode 11860 (HMAC-Streebog-512 (key = $salt), big-endian)
- Tests: Added hash-mode 13711 (VeraCrypt PBKDF2-HMAC-RIPEMD160 + XTS 512 bit)
- Tests: Added hash-mode 13712 (VeraCrypt PBKDF2-HMAC-RIPEMD160 + XTS 1024 bit)
- Tests: Added hash-mode 13713 (VeraCrypt PBKDF2-HMAC-RIPEMD160 + XTS 1536 bit)
- Tests: Added hash-mode 13721 (VeraCrypt PBKDF2-HMAC-SHA512 + XTS 512 bit)
- Tests: Added hash-mode 13722 (VeraCrypt PBKDF2-HMAC-SHA512 + XTS 1024 bit)
- Tests: Added hash-mode 13723 (VeraCrypt PBKDF2-HMAC-SHA512 + XTS 1536 bit)
- Tests: Added hash-mode 13731 (VeraCrypt PBKDF2-HMAC-Whirlpool + XTS 512 bit)
- Tests: Added hash-mode 13732 (VeraCrypt PBKDF2-HMAC-Whirlpool + XTS 1024 bit)
- Tests: Added hash-mode 13733 (VeraCrypt PBKDF2-HMAC-Whirlpool + XTS 1536 bit)
- Tests: Added hash-mode 13751 (VeraCrypt PBKDF2-HMAC-SHA256 + XTS 512 bit)
- Tests: Added hash-mode 13752 (VeraCrypt PBKDF2-HMAC-SHA256 + XTS 1024 bit)
- Tests: Added hash-mode 13753 (VeraCrypt PBKDF2-HMAC-SHA256 + XTS 1536 bit)
- Tests: Added hash-mode 13771 (VeraCrypt PBKDF2-HMAC-Streebog-512 + XTS 512 bit)
- Tests: Added hash-mode 13772 (VeraCrypt PBKDF2-HMAC-Streebog-512 + XTS 1024 bit)
- Tests: Added hash-mode 13773 (VeraCrypt PBKDF2-HMAC-Streebog-512 + XTS 1536 bit)
- Tests: Added VeraCrypt containers for Kuznyechik cipher and cascades
- Tests: Added VeraCrypt containers for Camellia cipher and cascades

* changes v4.2.1 -> v5.0.0

##
## Features
##

- Added new option --slow-candidates which allows hashcat to generate passwords on-host
- Added new option --brain-server to start a hashcat brain server
- Added new option --brain-client to start a hashcat brain client, automatically activates --slow-candidates
- Added new option --brain-host and --brain-port to specify ip and port of brain server, both listening and connecting
- Added new option --brain-session to override automatically calculated brain session ID
- Added new option --brain-session-whitelist to allow only explicit written session ID on brain server
- Added new option --brain-password to specify the brain server authentication password
- Added new option --brain-client-features which allows enable and disable certain features of the hashcat brain

##
## Algorithms
##

- Added hash-mode 17300 = SHA3-224
- Added hash-mode 17400 = SHA3-256
- Added hash-mode 17500 = SHA3-384
- Added hash-mode 17600 = SHA3-512
- Added hash-mode 17700 = Keccak-224
- Added hash-mode 17800 = Keccak-256
- Added hash-mode 17900 = Keccak-384
- Added hash-mode 18000 = Keccak-512
- Added hash-mode 18100 = TOTP (HMAC-SHA1)
- Removed hash-mode 5000 = SHA-3 (Keccak)

##
## Improvements
##

- Added additional hybrid "passthrough" rules, to enable variable-length append/prepend attacks
- Added a periodic check for read timeouts in stdin/pipe mode, and abort if no input was provided
- Added a tracker for salts, amplifier and iterations to the status screen
- Added option --markov-hcstat2 to make it clear that the new hcstat2 format (compressed hcstat2gen output) must be used
- Allow bitcoin master key lengths other than 96 bytes (but they must be always multiples of 16)
- Allow hashfile for -m 16800 to be used with -m 16801
- Allow keepass iteration count to be larger than 999999
- Changed algorithms using colon as separators in the hash to not use the hashconfig separator on parsing
- Do not allocate memory segments for bitmap tables if we don't need it - for example, in benchmark mode
- Got rid of OPTS_TYPE_HASH_COPY for Ansible Vault
- Improved the speed of the outfile folder scan when using many hashes/salts
- Increased the maximum size of edata2 in Kerberos 5 TGS-REP etype 23
- Make the masks parser more restrictive by rejecting a single '?' at the end of the mask (use ?? instead)
- Override --quiet and show final status screen in case --status is used
- Removed duplicate words in the dictionary file example.dict
- Updated Intel OpenCL runtime version check
- Work around some AMD OpenCL runtime segmentation faults
- Work around some padding issues with host compilers and OpenCL JiT on 32 and 64-bit systems

##
## Bugs
##

- Fixed a invalid scalar datatype return value in hc_bytealign() where it should be a vector datatype return value
- Fixed a problem with attack mode -a 7 together with stdout mode where the mask bytes were missing in the output
- Fixed a problem with tab completion where --self-test-disable incorrectly expected a further parameter/value
- Fixed a race condition in status view that lead to out-of-bound reads
- Fixed detection of unique ESSID in WPA-PMKID-* parser
- Fixed missing wordlist encoding in combinator mode
- Fixed speed/delay problem when quitting while the outfile folder is being scanned
- Fixed the ciphertext max length in Ansible Vault parser
- Fixed the tokenizer configuration in Postgres hash parser
- Fixed the byte order of digest output for hash-mode 11800 (Streebog-512)

* changes v4.2.0 -> v4.2.1

##
## Improvements
##

- Try to evaluate available OpenCL device memory and use this information instead of total available OpenCL device memory for autotune

##
## Bugs
##

- Fixed a buffer overflow in precompute_salt_md5() in case salt was longer than 64 characters

* changes v4.1.0 -> v4.2.0

##
## Algorithms
##

- Added hash-mode 16700 = FileVault 2
- Added hash-mode 16800 = WPA-PMKID-PBKDF2
- Added hash-mode 16801 = WPA-PMKID-PMK
- Added hash-mode 16900 = Ansible Vault

##
## Improvements
##

- Added JtR-compatible support for hex notation in rules engine
- Added OpenCL device utilization to the status information in machine-readable output
- Added missing NV Tesla and Titan GPU details to tuning database
- General file handling: Abort if a byte order mark (BOM) was detected in a wordlist, hashlist, maskfile or rulefile
- HCCAPX management: Use advanced hints in message_pair stored by hcxtools about endian bitness of replay counter
- OpenCL kernels: Abort session if kernel self-test fails
- OpenCL kernels: Add '-pure' prefix to kernel filenames to avoid problems caused by reusing existing hashcat installation folder
- OpenCL kernels: Removed the use of 'volatile' in inline assembly instructions where it is not needed
- OpenCL kernels: Switched array pointer types in function declarations in order to be compatible with OpenCL 2.0
- Refactored code for --progress-only and --speed-only calculation
- SIP cracking: Increased the nonce field to allow a salt of 1024 bytes
- TrueCrypt/VeraCrypt cracking: Do an entropy check on the TC/VC header on start

##
## Bugs
##

- Fixed a function declaration attribute in -m 8900 kernel leading to unusable -m 9300 which shares kernel code with -m 8900
- Fixed a miscalculation in --progress-only mode output for extremely slow kernels like -m 14800
- Fixed a missing check for errors on OpenCL devices leading to invalid removal of restore file
- Fixed a missing kernel in -m 5600 in combination with -a 3 and -O if mask is >= 16 characters
- Fixed detection of AMD_GCN version in case the rocm driver is used
- Fixed missing code section in -m 2500 and -m 2501 to crack corrupted handshakes with a LE endian bitness base
- Fixed a missing check for hashmodes using OPTS_TYPE_PT_UPPER causing the self-test to fail when using combinator- and hybrid-mode

* changes v4.0.1 -> v4.1.0

##
## Features
##

- Added option --benchmark-all to benchmark all hash-modes (not just the default selection)
- Removed option --gpu-temp-retain that tried to retain GPU temperature at X degrees celsius - please use driver-specific tools
- Removed option --powertune-enable to enable power tuning - please use driver specific tools

##
## Algorithms
##

- Added hash-mode 16000 = Tripcode
- Added hash-mode 16100 = TACACS+
- Added hash-mode 16200 = Apple Secure Notes
- Added hash-mode 16300 = Ethereum Pre-Sale Wallet, PBKDF2-SHA256
- Added hash-mode 16400 = CRAM-MD5 Dovecot
- Added hash-mode 16500 = JWT (JSON Web Token)
- Added hash-mode 16600 = Electrum Wallet (Salt-Type 1-2)

##
## Bugs
##

- Fixed a configuration setting for -m 400 in pure kernel mode which said it was capable of doing SIMD when it is not
- Fixed a hash parsing problem for 7-Zip hashes: allow a longer CRC32 data length field within the hash format
- Fixed a hash parsing problem when using --show/--left with hashes with long salts that required pure kernels
- Fixed a logic error in storing temporary progress for slow hashes, leading to invalid speeds in status view
- Fixed a mask-length check issue: return -1 in case the mask length is not within the password-length range
- Fixed a missing check for return code in case hashcat.hcstat2 was not found
- Fixed a race condition in combinator- and hybrid-mode where the same scratch buffer was used by multiple threads
- Fixed a restore issue leading to "Restore value is greater than keyspace" when mask files or wordlist folders were used
- Fixed a uninitialized value in OpenCL kernels 9720, 9820 and 10420 leading to absurd benchmark performance
- Fixed the maximum password length check in password-reassembling function
- Fixed the output of --show when $HEX[] passwords were present within the potfile

##
## Improvements
##

- OpenCL Kernels: Add a decompressing kernel and a compressing host code in order to reduce PCIe transfer time
- OpenCL Kernels: Improve performance preview accuracy in --benchmark, --speed-only and --progress-only mode
- OpenCL Kernels: Remove password length restriction of 16 for Cisco-PIX and Cisco-ASA hashes
- Terminal: Display set cost/rounds during benchmarking
- Terminal: Show [r]esume in prompt only in pause mode, and show [p]ause in prompt only in resume mode

##
## Technical
##

- Autotune: Improve autotune engine logic and synchronize results on same OpenCL devices
- Documents: Added docs/limits.txt
- Files: Copy include/ folder and its content when SHARED is set to 1 in Makefile
- Files: Switched back to relative current working directory on windows to work around problems with Unicode characters
- Hashcat Context: Fixed a memory leak in shutdown phase
- Hash Parser: Changed the way large strings are handled/truncated within the event buffer if they are too large to fit
- Hash Parser: Fixed a memory leak in shutdown phase
- Hash Parser: Fixed the use of strtok_r () calls
- OpenCL Devices: Fixed several memory leaks in shutdown phase
- OpenCL Kernels: Add general function declaration keyword (inline) and some OpenCL runtime specific exceptions for NV and CPU devices
- OpenCL Kernels: Replace variables from uXX to uXXa if used in __constant space
- OpenCL Kernels: Use a special kernel to initialize the password buffer used during autotune measurements, to reduce startup time
- OpenCL Kernels: Refactored kernel thread management from native to maximum per kernel
- OpenCL Kernels: Use three separate comparison kernels (depending on keyver) for WPA instead of one
- OpenCL Runtime: Add current timestamp to OpenCL kernel source in order to force OpenCL JiT compiler to recompile and not use the cache
- OpenCL Runtime: Enforce use of OpenCL version 1.2 to restrain OpenCL runtimes to make use of the __generic address space qualifier
- OpenCL Runtime: Updated rocm detection
- Returncode: Enforce return code 0 when the user selects --speed-only or --progress-only and no other error occurs
- Rules: Fixed some default rule-files after changing rule meaning of 'x' to 'O'
- Self Test: Skip self-test for mode 8900 - user-configurable scrypt settings are incompatible with fixed settings in the self-test hash
- Self Test: Skip self-test for mode 15700 because the settings are too high and cause startup times that are too long
- Terminal: Add workitem settings to status display (can be handy for debugging)
- Terminal: Send clear-line code to the same output stream as the message immediately following
- Timer: Switch from gettimeofday() to clock_gettime() to work around problems on cygwin
- User Options: According to getopts manpage, the last element of the option array has to be filled with zeros

* changes v4.0.0 -> v4.0.1:

##
## Improvements
##

- Changed the maximum length of the substring of a hash shown whenever the parser found a problem while parsing the hash

##
## Bugs
##

- Fixed a memory leak while parsing a wordlist
- Fixed compile of kernels on AMD systems on windows due to invalid detection of ROCm
- Fixed compile of sources using clang under MSYS2
- Fixed overlapping memory segment copy in CPU rule engine if using a specific rule function
- Fixed a parallel build problem when using the "install" Makefile target
- Fixed the version number extraction for github releases which do not including the .git directory

* changes v3.6.0 -> v4.0.0:

##
## Features
##

- Added support to crack passwords and salts up to length 256
- Added option --optimized-kernel-enable to use faster kernels but limit the maximum supported password- and salt-length
- Added self-test functionality to detect broken OpenCL runtimes on startup
- Added option --self-test-disable to disable self-test functionality on startup
- Added option --wordlist-autohex-disable to disable the automatical conversion of $HEX[] words from the word list
- Added option --example-hashes to show an example hash for each hash-mode
- Removed option --weak-hash-check (zero-length password check) to increase startup time, it also causes many Trap 6 error on macOS

##
## Algorithms
##

- Added hash-mode 2500 = WPA/WPA2 (SHA256-AES-CMAC)
- Added hash-mode 2501 = WPA/WPA2 PMK

##
## Bugs
##

- Fixed a buffer overflow in mangle_dupechar_last function
- Fixed a calculation error in get_power() leading to errors of type "BUG pw_add()!!"
- Fixed a memory problem that occured when the OpenCL folder was not found and e.g. the shared and session folder were the same
- Fixed a missing barrier() call in the RACF OpenCL kernel
- Fixed a missing salt length value in benchmark mode for SIP
- Fixed an integer overflow in hash buffer size calculation
- Fixed an integer overflow in innerloop_step and innerloop_cnt variables
- Fixed an integer overflow in masks not skipped when loaded from file
- Fixed an invalid optimization code in kernel 7700 depending on the input hash, causing the kernel to loop forever
- Fixed an invalid progress value in status view if words from the base wordlist get rejected because of length
- Fixed a parser error for mode -m 9820 = MS Office <= 2003 $3, SHA1 + RC4, collider #2
- Fixed a parser error in multiple modes not checking for return code, resulting in negative memory index writes
- Fixed a problem with changed current working directory, for instance by using --restore together with --remove
- Fixed a problem with the conversion to the $HEX[] format: convert/hexify also all passwords of the format $HEX[]
- Fixed the calculation of device_name_chksum; should be done for each iteration
- Fixed the dictstat lookup if nanoseconds are used in timestamps for the cached files
- Fixed the estimated time value whenever the value is very large and overflows
- Fixed the output of --show when used together with the collider modes -m 9710, 9810 or 10410
- Fixed the parsing of command line options. It doesn't show two times the same error about an invalid option anymore
- Fixed the parsing of DCC2 hashes by allowing the "#" character within the user name
- Fixed the parsing of descrypt hashes if the hashes do have non-standard characters within the salt
- Fixed the use of --veracrypt-pim option. It was completely ignored without showing an error
- Fixed the version number used in the restore file header

##
## Improvements
##

- Autotune: Do a pre-autotune test run to find out if kernel runtime is above some TDR limit
- Charset: Add additional DES charsets with corrected parity
- OpenCL Buffers: Do not allocate memory for amplifiers for fast hashes, it's simply not needed
- OpenCL Kernels: Improved performance of SHA-3 Kernel (keccak) by hardcoding the 0x80 stopbit
- OpenCL Kernels: Improved rule engine performance by 6% on for NVidia
- OpenCL Kernels: Move from ld.global.v4.u32 to ld.const.v4.u32 in _a3 kernels
- OpenCL Kernels: Replace bitwise swaps with rotate() versions for AMD
- OpenCL Kernels: Rewritten Keccak kernel to run fully on registers and partially reversed last round
- OpenCL Kernels: Rewritten SIP kernel from scratch
- OpenCL Kernels: Thread-count is set to hardware native count except if -w 4 is used then OpenCL maximum is used
- OpenCL Kernels: Updated default scrypt TMTO to be ideal for latest NVidia and AMD top models
- OpenCL Kernels: Vectorized tons of slow kernels to improve CPU cracking speed
- OpenCL Runtime: Improved detection for AMD and NV devices on macOS
- OpenCL Runtime: Improved performance on Intel MIC devices (Xeon PHI) on runtime level (300MH/s to 2000MH/s)
- OpenCL Runtime: Updated AMD ROCm driver version check, warn if version < 1.1
- Show cracks: Improved the performance of --show/--left if used together with --username
- Startup: Add visual indicator of active options when benchmarking
- Startup: Check and abort session if outfile and wordlist point to the same file
- Startup: Show some attack-specific optimizer constraints on start, eg: minimum and maximum support password- and salt-length
- WPA cracking: Improved nonce-error-corrections mode to use a both positive and negative corrections

##
## Technical
##

- General: Update C standard from c99 to gnu99
- Hash Parser: Improved salt-length checks for generic hash modes
- HCdict File: Renamed file from hashcat.hcdict to hashcat.hcdict2 and add header because versions are incompatible
- HCstat File: Add code to read LZMA compressed hashcat.hcstat2
- HCstat File: Add hcstat2 support to enable masks of length up to 256, also adds a filetype header
- HCstat File: Renamed file from hashcat.hcstat to hashcat.hcstat2 and add header because versions are incompatible
- HCtune File: Remove apple related GPU entries to workaround Trap 6 error
- OpenCL Kernels: Added code generator for most of the switch_* functions and replaced existing code
- OpenCL Kernels: Declared all include functions as static to reduce binary kernel cache size
- OpenCL Kernels: On AMD GPU, optimized kernels for use with AMD ROCm driver
- OpenCL Kernels: Removed some include functions that are no longer needed to reduce compile time
- OpenCL Runtime: Fall back to 64 threads default (from 256) on AMD GPU to prevent creating too many workitems
- OpenCL Runtime: Forcing OpenCL 1.2 no longer needed. Option removed from build options
- OpenCL Runtime: On AMD GPU, recommend AMD ROCm driver for Linux
- Restore: Fixed the version number used in the restore file header
- Time: added new type for time measurements hc_time_t and related functions to force the use of 64 bit times

* changes v3.5.0 -> v3.6.0:

##
## Algorithms
##

- Added hash-mode   600 = BLAKE2-512
- Added hash-mode 15200 = Blockchain, My Wallet, V2
- Added hash-mode 15300 = DPAPI masterkey file v1 and v2
- Added hash-mode 15400 = ChaCha20
- Added hash-mode 15500 = JKS Java Key Store Private Keys (SHA1)
- Added hash-mode 15600 = Ethereum Wallet, PBKDF2-HMAC-SHA256
- Added hash-mode 15700 = Ethereum Wallet, PBKDF2-SCRYPT

##
## Features
##

- 7-Zip cracking: increased max. data length to 320k and removed AES padding attack to avoid false negatives
- Dictionary cache: Show time spent on dictionary cache building at startup
- Rules: Support added for position 'p' (Nth instance of a character) in host mode (using -j or -k)
- Rules: Support added for rejection rule '_N' (reject plains of length not equal to N) in host mode
- Rules: Support added for rule 'eX'
- Wordlist encoding: Added parameters --encoding-from and --encoding-to to configure wordlist encoding handling
- Wordlist encoding: Support added for internal conversion between user-defined encodings during runtime

##
## Workarounds
##

- Workaround added for NVIDIA NVML library: If libnvidia-ml.so couldn't be loaded, try again using libnvidia-ml.so.1

##
## Improvements
##

- WPA cracking: Improved nonce-error-corrections mode to fix corrupt nonces generated on big-endian devices

##
## Bugs
##

- Fixed a condition that caused hybrid attacks using a maskfile to not select all wordlists from a wordlist folder
- Fixed a memory leak that was present when a user periodically prints hashcat status (using --status-timer)
- Fixed a missing type specifier in a function declaration of the RACF kernel

##
## Technical
##

- Building: In the binary release packages, link libiconv static for Windows binaries
- Dictstat: Structure for dictstat file changed to include --encoding-from and --encoding-to parameters
- OpenCL Runtime: Updated AMDGPU-PRO driver version check, warn if version 17.10 (known to be broken) is detected
- WPA cracking: Reduced --nonce-error-corrections default from 16 to 8 to compensate for speed drop caused by big-endian fixes

* changes v3.40 -> v3.5.0:

##
## Features
##

- WPA cracking: Added support for WPA/WPA2 handshake AP nonce automatic error correction
- WPA cracking: Added parameter --nonce-error-corrections to configure range of error correction

##
## Algorithms
##

- Added hash-mode 15100 = Juniper/NetBSD sha1crypt

##
## Improvements
##

- Abbreviate long hashes to display the Hash.Target status line within 80 characters
- Refactored internal use of esalt to sync with the number of digests instead of the number of salts
- Refactored other output to display within 80 characters without wrapping

##
## Bugs
##

- Fixed a hash validation error when trying to load Android FDE < 4.3 hashes
- Fixed a problem where --keyspace combined with custom charsets incorrectly displayed an error message
- Fixed a problem where --stdout combined with custom charsets incorrectly displayed an error message
- Fixed a problem with parsing and displaying -m 7000 = Fortigate (FortiOS) hashes
- Fixed a race condition after sessions finish, where the input-base was freed but accessed afterwards
- Fixed a typo that resulted in the minimum password length not being correctly initialized
- Fixed --outfile-format formats 11 through 15 to show the correct crack position
- Fixed --remove to apply even when all hashes are either found in the potfile or detected in weak-hash checks

##
## Technical
##

- Building: Added missing prototypes for atlassian_parse_hash function
- Dictionary Cache: Split long status line into multiple lines to stay < 80 chars
- Files: Detect and error when users try to use -r with a parameter which is not a file
- HCCAPX Parser: Added support for a special bit (bit 8) of the message_pair that indicates if replay counters match
- Parameter: Detect and error when users try to use an empty string (length 0) for parameters like --session=
- Parameter: Detect and error when users try to use non-digit input when only digits are expected
- Sessions: Improved string comparison in case user sets --session to "hashcat"
- Status View: Add rejected counter to machine-readable output
- Status View: Rename labels Input.Mode, Input.Base, ... to Guess.Mode, Guess.Base, ...
- Status View: Added a visual indicator to the status screen when checkpoint quit has been requested
- Versions: Changed version naming convention from x.yz to x.y.z

* changes v3.30 -> v3.40:

##
## Features
##

- Added support for loading hccapx files
- Added support for filtering hccapx message pairs using --hccapx-message-pair
- Added support for parsing 7-Zip hashes with LZMA/LZMA2 compression indicator set to a non-zero value
- Added support for decompressing LZMA1/LZMA2 data for -m 11600 = 7-Zip to validate the CRC
- Added support for automatic merge of LM halfes in case --show and --left is used
- Added support for showing all user names with --show and --left if --username was specified
- Added support for GPU temperature management on cygwin build

##
## Algorithms
##

- Added hash-mode  1411 = SSHA-256(Base64), LDAP {SSHA256}
- Added hash-mode  3910 = md5(md5($pass).md5($salt))
- Added hash-mode  4010 = md5($salt.md5($salt.$pass))
- Added hash-mode  4110 = md5($salt.md5($pass.$salt))
- Added hash-mode  4520 = sha1($salt.sha1($pass))
- Added hash-mode  4522 = PunBB
- Added hash-mode  7000 = Fortigate (FortiOS)
- Added hash-mode 12001 = Atlassian (PBKDF2-HMAC-SHA1)
- Added hash-mode 14600 = LUKS
- Added hash-mode 14700 = iTunes Backup < 10.0
- Added hash-mode 14800 = iTunes Backup >= 10.0
- Added hash-mode 14900 = Skip32
- Added hash-mode 15000 = FileZilla Server >= 0.9.55

##
## Workarounds
##

- Workaround added for AMDGPU-Pro OpenCL runtime: AES encrypt and decrypt Invertkey function was calculated wrong in certain cases
- Workaround added for AMDGPU-Pro OpenCL runtime: RAR3 kernel require a volatile variable to work correctly
- Workaround added for Apple OpenCL runtime: bcrypt kernel requires a volatile variable because of a compiler optimization bug
- Workaround added for Apple OpenCL runtime: LUKS kernel requires some volatile variables because of a compiler optimization bug
- Workaround added for Apple OpenCL runtime: TrueCrypt kernel requires some volatile variables because of a compiler optimization bug
- Workaround added for NVidia OpenCL runtime: RACF kernel requires EBCDIC lookup to be done on shared memory

##
## Bugs
##

- Fixed a problem within the Kerberos 5 TGS-REP (-m 13100) hash parser
- Fixed clEnqueueNDRangeKernel(): CL_UNKNOWN_ERROR caused by an invalid work-item count during weak-hash-check
- Fixed cracking of PeopleSoft Token (-m 13500) if salt length + password length is >= 128 byte
- Fixed cracking of Plaintext (-m 99999) in case MD4 was used in a previous session
- Fixed DEScrypt cracking in BF mode in case the hashlist contains more than 16 times the same salt
- Fixed duplicate detection for WPA handshakes with the same ESSID
- Fixed nvapi datatype definition for NvS32 and NvU32
- Fixed overflow in bcrypt kernel in expand_key() function
- Fixed pointer to local variable outside scope in case -j or -k is used
- Fixed pointer to local variable outside scope in case --markov-hcstat is not used
- Fixed recursion in loopback handling when session was aborted by the user
- Fixed rule 'O' (RULE_OP_MANGLE_OMIT) in host mode in case the offset + length parameter equals the length of the input word
- Fixed rule 'i' (RULE_OP_MANGLE_INSERT) in host mode in case the offset parameter equals the length of the input word
- Fixed string not null terminated inside workaround for checking drm driver path
- Fixed string not null terminated while reading maskfiles
- Fixed truncation of password after position 32 with the combinator attack
- Fixed use of option --keyspace in combination with -m 2500 (WPA)
- Fixed WPA/WPA2 cracking in case eapol frame is >= 248 byte

##
## Technical
##

- Building: Add SHARED variable to Makefile to choose if hashcat is build as static or shared binary (using libhashcat.so/hashcat.dll)
- Building: Removed compiler option -march=native as this created problems for maintainers on various distributions
- Building: Removed the use of RPATH on linker level
- Building: Replaced linking of CRT_glob.o with the use of int _dowildcard
- Commandline: Do some checks related to custom-charset options if user specifies them
- CPU Affinity: Fixed memory leak in case invalid cpu Id was specified
- Dispatcher: Fixed several memory leaks in case an OpenCL error occurs
- Events: Improved the maximum event message handling. event_log () will now also internally make sure that the message is properly terminated
- File Locking: Improved error detection on file locks
- File Reads: Fixed memory leak in case outfile or hashfile was not accessible
- File Reads: Improved error detection on file reads, especially when getting the file stats
- Files: Do several file and folder checks on startup rather than when they are actually used to avoid related error after eventual intense operations
- Hardware Management: Bring back kernel exec timeout detection for NVidia on user request
- Hardware Monitor: Fixed several memory leaks in case hash-file writing (caused by --remove) failed
- Hardware Monitor: Fixed several memory leaks in case no hardware monitor sensor is found
- Hardware Monitor: In case NVML initialization failed, do not try to initialiaze NVAPI or XNVCTRL because they both depend on NVML
- Hash Parsing: Added additional bound checks for the SIP digest authentication (MD5) parser (-m 11400)
- Hash Parsing: Make sure that all files are correctly closed whenever a hash file parsing error occurs
- Helper: Added functions to check existence, type, read- and write-permissions and rewrite sources to use them instead of stat()
- Keyfile handling: Make sure that the memory is cleanly freed whenever a VeraCrypt/TrueCrypt keyfile fails to load
- Mask Checks: Added additional memory cleanups after parsing/verifying masks
- Mask Checks: Added integer overflow detection for a keyspace of a mask provided by user
- Mask Increment: Fixed memory leak in case mask_append() fails
- OpenCL Device: Do a check on available constant memory size and abort if it's less than 64kB
- OpenCL Device Management: Fixed several memory leaks in case initialization of an OpenCL device or platform failed
- OpenCL Header: Updated CL_* errorcode to OpenCL 1.2 standard
- OpenCL Kernel: Move kernel binary buffer from heap to stack memory
- OpenCL Kernel: Refactored read_kernel_binary to load only a single kernel for a single device
- OpenCL Kernel: Remove "static" keyword from function declarations; Causes older Intel OpenCL runtimes to fail compiling
- OpenCL Kernel: Renumbered hash-mode 7600 to 4521
- OpenCL Runtime: Added a warning about using Mesa OpenCL runtime
- OpenCL Runtime: Updated AMDGPU-Pro driver version check, do warn if version 16.60 is detected which is known to be broken
- Outfile Check: Fixed a memory leak for failed outfile reads
- Restore: Add some checks on the rd->cwd variable in restore case
- Rule Engine: Fixed several memory leaks in case loading of rules failed
- Session Management: Automatically set dedicated session names for non-cracking parameters, for example: --stdout
- Session Management: Fixed several memory leaks in case profile- or install-folder setup failed
- Sessions: Move out handling of multiple instance from restore file into separate pidfile
- Status screen: Do not try to clear prompt in --quiet mode
- Tests: Fixed the timeout status code value and increased the runtime to 400 seconds
- Threads: Restored strerror as %m is unsupported by the BSDs
- Wordlists: Disable dictstat handling for hash-mode 3000 as it virtually creates words in the wordlist which is not the case for other modes
- Wordlists: Fixed memory leak in case access a file in a wordlist folder fails
- WPA: Changed format for outfile and potfile from essid:mac1:mac2 to hash:mac_ap:mac_sta:essid
- WPA: Changed format for outfile_check from essid:mac1:mac2 to hash

* changes v3.20 -> v3.30:

##
## Features
##

- Files: Use $HEX[...] in case the password includes the separater character, increases potfile reading performance
- Files: If the user specifies a folder to scan for wordlists instead of directly a wordlist, then ignore the hidden files
- Loopback: Include passwords for removed hashes present in the potfile to next loopback iteration
- New option --progress-only: Quickly provides ideal progress step size and time to process on the user hashes and selected options, then quit
- Status screen: Reenabled automatic status screen display in case of stdin used
- Truecrypt/Veracrypt: Use CRC32 to verify headers instead of fuzzy logic, greatly reduces false positives from 18:2^48 to 3:2^64
- WPA cracking: Reuse PBKDF2 intermediate keys if duplicate essid is detected

##
## Algorithms
##

- Added hash-mode 1300 = SHA-224

##
## Bugs
##

- Fixed buffer overflow in status screen display in case of long non-utf8 string
- Fixed buffer overflow in plaintext parsing code: Leading to segfault
- Fixed custom char parsing code in maskfiles in --increment mode: Custom charset wasn't used
- Fixed display screen to show input queue when using custom charset or rules
- Fixed double fclose() using AMDGPU-Pro on sysfs compatible platform: Leading to segfault
- Fixed hash-mode 11400 = SIP digest authentication (MD5): Cracking of hashes which did not include *auth* or *auth-int* was broken
- Fixed hex output of plaintext in case --outfile-format 4, 5, 6 or 7 was used
- Fixed infinite loop when using --loopback in case all hashes have been cracked
- Fixed kernel loops in --increment mode leading to slower performance
- Fixed mask length check in hybrid attack-modes: Do not include hash-mode dependant mask length checks
- Fixed parsing of hashes in case the last line did not include a linefeed character
- Fixed potfile loading to accept blank passwords
- Fixed runtime limit: No longer required so sample startup time after refactorization

##
## Workarounds
##

- Workaround added for Intel OpenCL runtime: GPU support is broken, skip the device unless user forces to enable it

##
## Technical
##

- Building: Added hashcat32.dll and hashcat64.dll makefile targets for building hashcat windows libraries
- Building: Added production flag in Makefile to disable all the GCC compiler options needed only for development
- Building: Removed access to readlink() on FreeBSD
- Building: For CYGWIN prefer to use "opencl.dll" (installed by drivers) instead of optional "cygOpenCL-1.dll"
- Events: Added new event EVENT_WEAK_HASH_ALL_CRACKED if all hashes have been cracked during weak hash check
- Hardware management: Switched matching ADL device with OpenCL device by using PCI bus, device and function
- Hardware management: Switched matching NvAPI device with OpenCL device by using PCI bus, device and function
- Hardware management: Switched matching NVML device with OpenCL device by using PCI bus, device and function
- Hardware management: Switched matching xnvctrl device with OpenCL device by using PCI bus, device and function
- Hardware management: Removed *throttled* message from NVML as this created more confusion than it helped
- Hash Parser: Improved error detection of invalid hex characters where hex character are expected
- OpenCL Runtime: Updated AMDGPU-Pro driver version check, do warn if version 16.50 is detected which is known to be broken
- OpenCL Runtime: Updated hashcat.hctune for Iris Pro GPU on macOS
- Potfile: In v3.10 already, the default potfile suffix changed but the note about was missing. The "hashcat.pot" became "hashcat.potfile"
- Potfile: Added old potfile detection, show warning message
- Returncode: Added dedicated returncode (see docs/status_codes.txt) for shutdowns caused by --runtime and checkpoint keypress
- Sanity: Added sanity check to disallow --speed-only in combination with -i
- Sanity: Added sanity check to disallow --loopback in combination with --runtime
- Threads: Replaced all calls to ctime() with ctime_r() to ensure thread safety
- Threads: Replaced all calls to strerror() with %m printf() GNU extension to ensure thread safety

* changes v3.10 -> v3.20:

The hashcat core was completely refactored to be a MT-safe library (libhashcat).
The goal was to help developers include hashcat into distributed clients or GUI frontends.
The CLI (hashcat.bin or hashcat.exe) works as before but from a technical perspective it's a library frontend.

##
## Features
##

- New option --speed-only: Quickly provides cracking speed per device based on the user hashes and selected options, then quit
- New option --keep-guessing: Continue cracking hashes even after they have been cracked (to find collisions)
- New option --restore-file-path: Manually override the path to the restore file (useful if we want all session files in the same folder)
- New option --opencl-info: Show details about OpenCL compatible devices like an embedded clinfo tool (useful for bug reports)
- Documents: Added colors for warnings (yellow) and errors (red) instead of WARNING: and ERROR: prefix
- Documents: Added hints presented to the user about optimizing performance while hashcat is running
- Hardware management: Support --gpu-temp-retain for AMDGPU-Pro driver
- Hardware management: Support --powertune-enable for AMDGPU-Pro driver
- Password candidates: Allow words of length > 31 in wordlists for -a 0 for some slow hashes if no rules are in use
- Password candidates: Do not use $HEX[] if the password candidate is a valid UTF-8 string and print out as-is
- Pause mode: Allow quit program also if in pause mode
- Pause mode: Ignore runtime limit in pause mode
- Status view: Show core-clock, memory-clock and execution time in benchmark-mode in case --machine-readable is activated
- Status view: Show temperature, coreclock, memoryclock, fanspeed and pci-lanes for devices using AMDGPU-Pro driver
- Status view: Show the current first and last password candidate test queued for execution per device (as in JtR)
- Status view: Show the current position in the queue for both base and modifier (Example: Wordlist 2/5)
- Markov statistics: Update hashcat.hcstat which is used as reference whenever the user defines a mask
- Charsets: Added lowercase ascii hex (?h) and uppercase ascii hex (?H) as predefined charsets

##
## Algorithms
##

- Added hash-mode 14000 = DES (PT = $salt, key = $pass)
- Added hash-mode 14100 = 3DES (PT = $salt, key = $pass)
- Added hash-mode 14400 = SHA1(CX)
- Added hash-mode 99999 = Plaintext
- Extended hash-mode 3200 = bcrypt: Accept signature $2b$ (February 2014)
- Improved hash-mode 8300 = DNSSEC: Additional parsing error detection

##
## Bugs
##

- Custom charset from file parsing code did not return an error if an error occured
- Fix some clSetKernelArg() size error that caused slow modes to not work anymore in -a 1 mode
- Hash-mode 11600 = (7-Zip): Depending on input hash a clEnqueueReadBuffer(): CL_INVALID_VALUE error occured
- Hash-mode 22 = Juniper Netscreen/SSG (ScreenOS): Fix salt length for -m 22 in benchmark mode
- Hash-Mode 5500 = NetNTLMv1 + ESS: Fix loading of NetNTLMv1 + SSP hash
- Hash-mode 6000 = RipeMD160: Fix typo in array index number
- If cracking a hash-mode using unicode passwords, length check of a mask was not taking into account
- If cracking a large salted hashlist the wordlist reject code was too slow to handle it, leading to 0H/s
- Null-pointer dereference in outfile-check shutdown code when using --outfile-check-dir, leading to segfault
- On startup hashcat tried to access the folder defined in INSTALL_FOLDER, leading to segfault if that folder was not existing
- Random rules generator code used invalid parameter for memory copy function (M), leading to use of invalid rule
- Sanity check for --outfile-format was broken if used in combination with --show or --left

##
## Workarounds
##

- Workaround added for AMDGPU-Pro OpenCL runtime: Failed to compile hash-mode 10700 = PDF 1.7 Level 8
- Workaround added for AMDGPU-Pro OpenCL runtime: Failed to compile hash-mode 1800 = sha512crypt
- Workaround added for NVidia OpenCL runtime: Failed to compile hash-mode 6400 = AIX {ssha256}
- Workaround added for NVidia OpenCL runtime: Failed to compile hash-mode 6800 = Lastpass + Lastpass sniffed
- Workaround added for macOS OpenCL runtime: Failed to compile hash-mode 10420 = PDF 1.1 - 1.3 (Acrobat 2 - 4)
- Workaround added for macOS OpenCL runtime: Failed to compile hash-mode 1100 = Domain Cached Credentials (DCC), MS Cache
- Workaround added for macOS OpenCL runtime: Failed to compile hash-mode 13800 = Windows 8+ phone PIN/Password
- Workaround added for pocl OpenCL runtime: Failed to compile hash-mode 5800 = Android PIN

##
## Performance
##

- Improved performance for rule-based attacks for _very_ fast hashes like MD5 and NTLM by 30% or higher
- Improved performance for DEScrypt on AMD, from 373MH/s to 525MH/s
- Improved performance for raw DES-based algorithms (like LM) on AMD, from 1.6GH/s to 12.5GH/s
- Improved performance for raw SHA256-based algorithms using meet-in-the-middle optimization, reduces 7/64 steps
- Improved performance for SAP CODVN B (BCODE) and SAP CODVN F/G (PASSCODE) due to register handling optimization, gives 3% and 25%
- Improved performance by reducing maximum number of allowed function calls per rule from 255 to 31
- Improved performance by update the selection when to use #pragma unroll depending on OpenCL runtime vendor

- Full performance comparison sheet v3.10 vs. v3.20: https://docs.google.com/spreadsheets/d/1B1S_t1Z0KsqByH3pNkYUM-RCFMu860nlfSsYEqOoqco/edit#gid=1591672380

##
## Technical
##

- Autotune: Do not run any caching rounds in autotune in DEBUG mode if -n and -u are specified
- Bash completion: Removed some v2.01 leftovers in the bash completion configuration
- Benchmark: Do not control fan speed in benchmark mode
- Benchmark: On macOS, some hash-modes can't compile because of macOS OpenCL runtime. Skip them and move on to the next
- Building: Added Makefile target "main_shared", a small how-to-use libhashcat example
- Building: Added many additional compiler warning flags in Makefile to improve static code error detection
- Building: Added missing includes for FreeBSD
- Building: Added some types for windows only in case _BASETSD_H was not set
- Building: Changed Makefile to strip symbols in the linker instead of the compiler
- Building: Defined NOMINMAX macro to prevent definition min and max macros in stdlib header files
- Building: Enabled ASLR and DEP for Windows builds
- Building: Fixed almost all errors reported by cppcheck and scan-build
- Building: On macOS, move '-framework OpenCL' from CFLAGS to LDFLAGS
- Building: On macOS, use clang as default compiler
- Building: Support building on Msys2 environment
- Building: Use .gitmodules to simplify the OpenCL header dependency handling process
- Charsets: Added DES_full.charset
- Data Types: Replaced all integer macros with enumerator types
- Data Types: Replaced all integer variables with true bool variables in case they are used as a bool
- Data Types: Replaced all string macros with static const char types
- Data Types: Replaced all uint and uint32_t to u32
- Data Types: Replaced atoi() with atoll(). Eliminates sign conversion warnings
- Documents: Added docs/credits.txt
- Documents: Added docs/team.txt
- Documents: Changed rules.txt to match v3.20 limitations
- Error handling (file handling): Fixed a couple of filepointer leaks
- Error handling (format strings): Fixed a few printf() formats, ex: use %u instead of %d for uint32_t
- Error handling (memory allocation): Removed memory allocation checks, just print to stderr instead
- Error handling (startup): Added some missing returncode checks to get_exec_path()
- Fanspeed: Check both fanpolicy and fanspeed returncode and disable retain support if any of them fail
- Fanspeed: Minimum fanspeed for retain support increased to 33%, same as NV uses as default on windows
- Fanspeed: Reset PID controler settings to what they were initially
- Fanspeed: Set fan speed to default on quit
- File handling: Do a single write test (for files to be written later) directly on startup
- File locking: Use same locking mechanism in potfile as in outfile
- Hardware management: Fixed calling conventions for ADL, NvAPI and NVML on windows
- Hardware management: Improved checking for successfull load of the NVML API
- Hardware management: In case fanspeed can not be set, disable --gpu-temp-retain automatically
- Hardware management: In case of initialization error show it only once to the user on startup
- Hardware management: Refactored all code to return returncode (0 or -1) instead of data for more easy error handling
- Hardware management: Refactored macros to real functions
- Hardware management: Removed kernel exec timeout detection on NVIDIA, should no longer occur due to autotune
- Hardware management: Replaced NVML registry functions macros with their ascii versions (Adds NVML support for XP)
- Hashlist loading: Do not load data from hashfile if hashfile changed during runtime
- Kernel cache: Fixed checksum building on oversized device version or driver version strings
- Logging: Improved variable names in hashcat.log
- Loopback: Refactored --loopback support completely, no longer a recursive function
- Memory management: Fixed some memory leaks on shutdown
- Memory management: Got rid of all global variables
- Memory management: Got rid of local_free() and global_free(), no longer required
- Memory management: Refactored all variables with HCBUFSIZ_LARGE size from stack to heap, macOS doesn't like that
- OpenCL Headers: Select OpenCL headers tagged for OpenCL 1.2, since we use -cl-std=CL1.2
- OpenCL Kernels: Added const qualifier to variable declaration of matching global memory objects
- OpenCL Kernels: Got rid of one global kernel_threads variable
- OpenCL Kernels: Moved OpenCL requirement from v1.1 to v1.2
- OpenCL Kernels: Recognize reqd_work_group_size() values from OpenCL kernels and use them in the host if possible
- OpenCL Kernels: Refactored common function append_0x01()
- OpenCL Kernels: Refactored common function append_0x02()
- OpenCL Kernels: Refactored common function append_0x80()
- OpenCL Kernels: Refactored rule function append_block1()
- OpenCL Kernels: Refactored rule function rule_op_mangle_delete_last()
- OpenCL Kernels: Refactored rule function rule_op_mangle_dupechar_last()
- OpenCL Kernels: Refactored rule function rule_op_mangle_rotate_left()
- OpenCL Kernels: Refactored rule function rule_op_mangle_rotate_right()
- OpenCL Kernels: Support mixed kernel thread count for mixed kernels in the same source file
- OpenCL Kernels: Switch from clz() to ffz() for bitsliced algorithms
- OpenCL Kernels: Using platform vendor name is better than using device vendor name for function detection
- OpenCL Runtime: Updated AMDGPU-Pro and AMD Radeon driver version check
- OpenCL Runtime: Updated Intel OpenCL runtime version check
- OpenCL Runtime: Updated NVIDIA driver version check
- Password candidates: The maximum word length in a wordlist is 31 not 32, because 0x80 will eventually be appended
- Potfile: Base logic switched; Assuming the potfile is larger than the hashlist it's better to load hashlist instead of potfile entries
- Potfile: In case all hashes were cracking using potfile abort and inform user
- Restore: Automatically unlink restore file if all hashes have been cracked
- Restore: Do not unlink restore file if restore is disabled
- Rules: Refactored macros to real functions
- Status: Added Input.Queue.Base and Input.Queue.Mod to help the user better understand this concept
- Status: Do not wait for the progress mutex to read and store speed timer
- Status: Do not show Recovered/Time when cracking < 1000 hashes
- Status: Do not show Recovered/Time as floats but as integers to reduce over-information
- Tests: Removed rules_test/ subproject: Would require total rewrite but not used in a long time
- Threads: Replaced all calls to getpwuid() with getpwuid_r() to ensure thread safety
- Threads: Replaced all calls to gmtime() with gmtime_r() to ensure thread safety
- Threads: Replaced all calls to strtok() with strtok_r() to ensure thread safety
- Wordlists: Use larger counter variable to handle larger wordlists (that is > 2^32 words)
- X11: Detect missing coolbits and added some help text for the user how to fix it

* changes v3.00 -> v3.10:

##
## Improvements
##

- Added mask display to modes 3, 6, and 7. Allows the user to see the custom character set used during the run
- Make Linux build POSIX compatible; Also allow it to actually compile on musl-libc systems
- Add support to compile on FreeBSD
- Make use of cl_context_properties[] to clCreateContext(), even if OpenCL specification allow the use of NULL, some runtimes fail without
- The Time.Estimated attribute in status display should also show --runtime limit if user set it
- Fix some strict aliasing rule violation on older compilers
- Fix some variable initializers on older compilers
- Replace DARWIN macro with compiler predefined macro __APPLE__
- Replace LINUX macro with compiler predefined macro __linux__
- Allow the use of enc_id == 0 in hash-mode 10600 and 10700 as it takes no part in the actual computation
- Get rid of exit() calls in OpenCL wrapper library with the goal to have a better control which error can be ignored under special circumstances
- Do not error and exit if an OpenCL platform has no devices, just print a warning and continue with the next platform
- Workaround for OpenCL runtimes which do not accept -I parameter in the OpenCL kernel build options even if this is an OpenCL standard option
- Workaround for OpenCL runtimes which do accept -I parameter in the OpenCL kernel build options, but do not allow quotes
- Output cracked hashes on Windows using \r\n and not \n
- Replace RegGetValue() with RegQueryValueEx() to enable Windows XP 32 bit compatibility
- Slightly increased NVidias rule-processing performance by using generic instructions instead of byte_perm()
- Add support for @ rule (RULE_OP_MANGLE_PURGECHAR) to use on GPU
- Add support for --outfile (short -o) to be used together with --stdout
- Skip periodic status output whenever --stdout is used together with stdin mode, but no outfile was specified
- Show error message if --show is used together with --outfile-autohex-disable (this is currently not supported)
- Show error message if --skip/--limit is used together with mask files or --increment
- Workaround for NVidia OpenCL runtime bug causing -m 6223 to not crack any hashes even with the correct password candidate

##
## Bugs
##

- Fixed a bug where CRAM MD5 checked salt length instead of hash length
- Fixed a bug where hashcat is suppressing --machine-readable output in the final status update
- Fixed a bug where hashcat did not check the return of realpath() and crashes uncontrolled if the path does not exist
- Fixed a bug where hashcat crashes for accessing deallocated buffer if user spams "s" shortly before hashcat shuts down
- Fixed a bug where hashcat crashes in case of a scrypt P setting > 1
- Fixed a bug where hashcat did not correctly use the newly cracked plains whenever --loopback or the induction folder was used
- Fixed a bug where hashcat did not correctly remove hashes of type WPA/WPA2 even if present in potfile
- Fixed a bug where hashcat reported an invalid password for a zero-length password in LM
- Fixed a bug where hashcat did not take into account how long it takes to prepare a session when auto-aborting with --runtime is in use
- Fixed a bug where some kernels used COMPARE_M_SIMD instead of COMPARE_S_SIMD in singlehash mode

##
## Algorithms
##

- Added new hash-mode 13900 = OpenCart

* changes v2.01 -> v3.00:

This release markes the fusion of "hashcat" and "oclHashcat" into "hashcat".
It combines all features of all hashcat projects in one project.

##
## Features
##

- Support for Apple OpenCL runtime
- Support for NVidia OpenCL runtime (replaces CUDA)
- Support for Mesa (Gallium) OpenCL runtime
- Support for pocl OpenCL runtime
- Support for Khronos' OSS OpenCL reference implementation for building
- Support to utilize OpenCL devices-types other than GPU, ex: CPU and FPGA
- Support to utilize multiple different OpenCL platforms in parallel, ex: AMD + NV
- Support to utilize multiple different OpenCL device-types in parallel, ex: GPU + CPU
- Added option --opencl-platform to select a specific OpenCL platform
- Added option --opencl-device-types select specific OpenCL device types
- Added option --opencl-vector-width to override automatically selected vector-width size
- Added makefile native compilation target
- Added makefile install and uninstall targets
- Added autotuning engine and user-configurable tuning database
- Added current engine clock, current memory clock and pci-e lanes to the status display
- Added support for --gpu-temp-retain for NVidia GPU, both Linux and Windows
- Added execution timer of the running kernel to the status display
- Added command prompt to quit at next restore checkpoint
- Added human-readable error message for the OpenCL error codes
- Added option --potfile-path to override potfile path
- Added option --veracrypt-keyfile to set Keyfiles used, can be multiple
- Added option --veracrypt-pim to set the VeraCrypt personal iterations multiplier
- Added option --machine-readable for easier parsing of output
- Added option --powertune-enable to work with NVidia devices as well, not just AMD
- Added option --stdout to print candidates instead of trying to crack a hash

##
## Algorithms
##

- Added new hash-mode   125 = ArubaOS
- Added new hash-mode 12900 = Android FDE (Samsung DEK)
- Added new hash-mode 13000 = RAR5
- Added new hash-mode 13100 = Kerberos 5 TGS-REP etype 23
- Added new hash-mode 13200 = AxCrypt
- Added new hash-mode 13300 = AxCrypt in memory SHA1
- Added new hash-mode 13400 = Keepass 1 (AES/Twofish) and Keepass 2 (AES)
- Added new hash-mode 13500 = PeopleSoft PS_TOKEN
- Added new hash-mode 13600 = WinZip
- Added new hash-mode 137** = VeraCrypt
- Added new hash-mode 13800 = Windows 8+ phone PIN/Password

##
## Performance
##

- Full Table: https://docs.google.com/spreadsheets/d/1B1S_t1Z0KsqByH3pNkYUM-RCFMu860nlfSsYEqOoqco/edit#gid=0

##
## Improvements
##

- Reordering of files to help integration into linux distributions ~/.hashcat etc
- Use a profile directory to write temporary files (session, potfile etc.)
- Workaround dependencies on AMD APP-SDK AMD ADL, NV CUDA-SDK, NV ForceWare, NVML and NVAPI; they are no longer required
- Load external libraries dynamic at runtime instead of link them static at compile-time
- Benchmark accuracy improved; Is now on par to: singlehash -a 3 -w 3 ?b?b?b?b?b?b?b
- Benchmark no longer depends on a fixed time
- Removed option --benchmark-mode, therefore support --workload-profile in benchmark-mode
- Enabled support of --machine-readable in combination with --benchmark for automated benchmark processing
- Replaced --status-automat entirely with --machine-readable to make it more consistent among benchmark and non-benchmark mode
- Extended support from 14 to 255 functions calls per rule
- Extended password length up to 32 for 7zip
- Extended salt length up to 55 for raw hash types, eg: md5($pass.$salt)
- Extended version information
- Removed some duplicate rules in T0XlCv1, d3ad0ne and dive
- Redesigned changes.txt layout
- Redesigned --help menu layout

##
## Bugs
##

- Fixed a bug in speed display: In some situation, especially with slow hashes or lots of salts, it showed a speed of 0H/s
- Fixed a bug in restore handling: user immediately aborting after restart broke the restore file
- Fixed a bug in line counter: conditional jump or move depends on an uninitialised value
- Fixed a bug in rule-engine for NVidia devices: code for left- and right-shift were switched
- Fixed a bug in dive.rule: rules were not updated after the function 'x' was renamed to 'O'
- Fixed a bug in memory allocation "OpenCL -4 error": used unitialized value in a special situation
- Fixed a bug in memory handling: heap buffer overflow
- Fixed a bug in memory handling: out of bounds access
- Fixed a bug in implementation of DCC2: forced default iteration count for hashes to 10240
- Fixed a bug in implementation of WPA/WPA2: MAC and nonce stay one their original position as in the hccap file
- Fixed a bug in implementation of GOST R 34.11-94: zero length passwords were not cracked
- Fixed a bug in implementation of BLAKE2-512 kernels: incorrect access of the esalt buffer

##
## Technical
##

- Removed deprecated GCC version check requirement
- Removed NPROCS from Makefile, let make automatically detect the optimal number of parallel threads
- Dropped all C++ overloading functions to normal function which helps support more OpenCL platforms
- Renamed functions in common.h to emphasize their purpose
- Refactorized fast-hash kernels to enable SIMD on all OpenCL platforms
- Refactorized SIMD handling: SIMD the inner-loop not the outer-loop to save registers
- Workaround missing clEnqueueFillBuffer() support in certain OpenCL runtimes
- Added amd_bytealign() support in non-AMD OpenCL runtimes
- Added amd_bfe() support in non-AMD OpenCL runtimes
- Added several macros to allow writing optimized code for the different OpenCL platforms
- Replaced typedef for bool with stdbool.h
- Added special DEBUG environment variables to the makefile
- Hashcat now acquires an exclusive lock before writing to any file
- Changed buffers to not use same buffer for both input and output at the same time with snprintf()
- Check for allocatable device-memory depending on kernel_accel amplifier before trying to allocate
- Added additional check for max. ESSID length to prevent possible crashes
- Use a GCC equivalent for __stdcall where applicable
- Synchronize maximum output line size with input line size
- Increased maximum hash line size to 0x50000
- Run weak-hash checks only in straight-attack mode, this greatly reduces code complexity
- Restrict loopback option to straight attack-mode
- Moved rules_optimize to hashcat-utils
- Stick to older libOpenCL in binary package to avoid errors like this: version `OPENCL_2.0' not found
- Tightened hash parser for several algorithms
- Updated old RC4 code in Kerberos 5
- Limited the salt length of Juniper Netscreen/SSG (ScreenOS) hashes to 10
- Updated algorithm used to automatically select an ideal --scrypt-tmto value
- Renamed option --gpu-accel to --kernel-accel
- Renamed option --gpu-loops to --kernel-loops
- Renamed option --gpu-devices to --opencl-devices
- Added inline declaration to functions from simd.c, common.c, rp.c and types_ocl.c to increase performance
- Dropped static declaration from functions in all kernel to achieve OpenCL 1.1 compatibility
- Added -cl-std=CL1.1 to all kernel build options
- Created environment variable to inform NVidia OpenCL runtime to not create its own kernel cache
- Created environment variable to inform pocl OpenCL runtime to not create its own kernel cache
- Dropped special 64-bit rotate() handling for NV, it seems that they've added it to their OpenCL runtime
- Completely get rid of HAVE_ADL, HAVE_NVML and HAVE_NVAPI in sources
- Replaced NVAPI with NVML on windows<|MERGE_RESOLUTION|>--- conflicted
+++ resolved
@@ -26,7 +26,13 @@
 - Fixed missing option flag OPTS_TYPE_SUGGEST_KG for hash-mode 11600 to inform the user about possible false positives in this mode
 - Fixed undefined function call to hc_byte_perm_S() in hash-mode 17010 on non-CUDA compute devices
 - Fixed wordlist handling in -m 3000 when candidate passwords use the $HEX[...] syntax
-<<<<<<< HEAD
+- Fixed false negative on Unit Test with hash-type 25400
+- Fixed bug on benchmark engine, from now it will not stop at the first error detected
+- Fixed false negative on Unit Test in case of out-of-memory with grep in single mode
+- Fixed Unit Test early exit on luks test file download/extract failure
+- Fixed Unit Test salt-max in case of optimized kernel, with hash-type 22 and 23
+- Fixed Unit Test false negative if there are spaces in the filesystem path to hashcat
+- Fixed --hash-info example password output: force uppercase if OPTS_TYPE_PT_UPPER is set
 - Hash-Mode 9700: set native_threads to 32 with Apple GPU's
 - Hash-Mode 9710: set native_threads to 32 with Apple GPU's
 - Hash-Mode 9720: set native_threads to 32 with Apple GPU's
@@ -38,15 +44,6 @@
 - Hash-Mode 10420: set native_threads to 32 with Apple GPU's
 - Hash-Mode 18200: set native_threads to 32 with Apple GPU's
 - Hash-Mode 25400: set native_threads to 32 with Apple GPU's
-=======
-- Fixed false negative on Unit Test with hash-type 25400
-- Fixed bug on benchmark engine, from now it will not stop at the first error detected
-- Fixed false negative on Unit Test in case of out-of-memory with grep in single mode
-- Fixed Unit Test early exit on luks test file download/extract failure
-- Fixed Unit Test salt-max in case of optimized kernel, with hash-type 22 and 23
-- Fixed Unit Test false negative if there are spaces in the filesystem path to hashcat
-- Fixed --hash-info example password output: force uppercase if OPTS_TYPE_PT_UPPER is set
->>>>>>> 0c91f6fc
 
 ##
 ## Technical
