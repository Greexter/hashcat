* changes v6.0.0 -> v6.0.x

##
## Algorithms
##

- Added hash-mode: Apple Keychain
- Added hash-mode: XMPP SCRAM

##
## Bugs
##

- Fixed alias detection with additional processor core count check
- Fixed maximum password length in modules of hash-modes 600, 7800, 7801 and 9900
- Fixed non-zero status code when using --stdout
- Fixed uninitialized value in bitsliced DES kernel (BF mode only) leading to false negatives

##
## Improvements
##

- Compile macOS: Fixed makefile target 'clean' to correctly remove *.dSYM folders
- OpenCL Kernels: Added pure kernels for hash-mode 600 (BLAKE2b-512)
- OpenCL Runtime: Reinterpret return code CL_DEVICE_NOT_FOUND from clGetDeviceIDs() as non-fatal
- OpenCL Runtime: Add some unstable warnings for some SHA512 based algorithms on AMD GPU on macOS

##
## Technical
##

- Backend: Changed the maximum number of compute devices from 64 to 128
<<<<<<< HEAD
- Tests: Improved tests for hash-mode 16800 (WPA-PMKID-PBKDF2)
=======
- Tests: Improved tests for hash-mode 11300 (Bitcoin/Litecoin wallet.dat)
>>>>>>> f8194bea

* changes v5.1.0 -> v6.0.0

##
## Features
##

- Refactored hash-mode integration and replaced it with a fully modularized plugin interface
- Converted all existing hardwired hash-modes to hashcat plugins
- Added comprehensive plugin developer guide on adding new/custom hash-modes to hashcat
- Refactored compute backend interface to allow adding compute API other than OpenCL
- Added CUDA as a new compute backend (enables hashcat to run on NVIDIA Jetson, IBM POWER9 w/ Nvidia V100, etc.)
- Support automatic use of all available GPU memory when using CUDA backend
- Support automatic use of all available CPU cores for hash-mode-specific hooks
- Support on-the-fly loading of compressed wordlists in zip and gzip format
- Support deflate decompression for the 7-Zip hash-mode using zlib hook
- Added additional documentation on hashcat brain, slow-candidate interface and keyboard-layout mapping features
- Keep output of --show and --left in the original ordering of the input hash file
- Improved performance of many hash-modes

##
## Algorithms
##

- Added hash-mode: AES Crypt (SHA256)
- Added hash-mode: Android Backup
- Added hash-mode: AuthMe sha256
- Added hash-mode: BitLocker
- Added hash-mode: BitShares v0.x
- Added hash-mode: Blockchain, My Wallet, Second Password (SHA256)
- Added hash-mode: Citrix NetScaler (SHA512)
- Added hash-mode: DiskCryptor
- Added hash-mode: Electrum Wallet (Salt-Type 3-5)
- Added hash-mode: Huawei Router sha1(md5($pass).$salt)
- Added hash-mode: Java Object hashCode()
- Added hash-mode: Kerberos 5 Pre-Auth etype 17 (AES128-CTS-HMAC-SHA1-96)
- Added hash-mode: Kerberos 5 Pre-Auth etype 18 (AES256-CTS-HMAC-SHA1-96)
- Added hash-mode: Kerberos 5 TGS-REP etype 17 (AES128-CTS-HMAC-SHA1-96)
- Added hash-mode: Kerberos 5 TGS-REP etype 18 (AES256-CTS-HMAC-SHA1-96)
- Added hash-mode: MultiBit Classic .key (MD5)
- Added hash-mode: MultiBit HD (scrypt)
- Added hash-mode: MySQL $A$ (sha256crypt)
- Added hash-mode: Open Document Format (ODF) 1.1 (SHA-1, Blowfish)
- Added hash-mode: Open Document Format (ODF) 1.2 (SHA-256, AES)
- Added hash-mode: Oracle Transportation Management (SHA256)
- Added hash-mode: PKZIP archive encryption
- Added hash-mode: PKZIP Master Key
- Added hash-mode: Python passlib pbkdf2-sha1
- Added hash-mode: Python passlib pbkdf2-sha256
- Added hash-mode: Python passlib pbkdf2-sha512
- Added hash-mode: QNX /etc/shadow (MD5)
- Added hash-mode: QNX /etc/shadow (SHA256)
- Added hash-mode: QNX /etc/shadow (SHA512)
- Added hash-mode: RedHat 389-DS LDAP (PBKDF2-HMAC-SHA256)
- Added hash-mode: Ruby on Rails Restful-Authentication
- Added hash-mode: SecureZIP AES-128
- Added hash-mode: SecureZIP AES-192
- Added hash-mode: SecureZIP AES-256
- Added hash-mode: SolarWinds Orion
- Added hash-mode: Telegram Desktop App Passcode (PBKDF2-HMAC-SHA1)
- Added hash-mode: Telegram Mobile App Passcode (SHA256)
- Added hash-mode: Web2py pbkdf2-sha512
- Added hash-mode: WPA-PBKDF2-PMKID+EAPOL
- Added hash-mode: WPA-PMK-PMKID+EAPOL
- Added hash-mode: md5($salt.sha1($salt.$pass))
- Added hash-mode: md5(sha1($pass).md5($pass).sha1($pass))
- Added hash-mode: md5(sha1($salt).md5($pass))
- Added hash-mode: sha1(md5(md5($pass)))
- Added hash-mode: sha1(md5($pass.$salt))
- Added hash-mode: sha1(md5($pass).$salt)
- Added hash-mode: sha1($salt1.$pass.$salt2)
- Added hash-mode: sha256(md5($pass))
- Added hash-mode: sha256($salt.$pass.$salt)
- Added hash-mode: sha256(sha256_bin($pass))
- Added hash-mode: sha256(sha256($pass).$salt)

##
## Bugs
##

- Fixed buffer overflow in build_plain() function
- Fixed buffer overflow in mp_add_cs_buf() function
- Fixed calculation of brain-session ID - only the first hash of the hashset was taken into account
- Fixed cleanup of password candidate buffers on GPU as set from autotune when -n parameter was used
- Fixed copy/paste error leading to invalid "Integer overflow detected in keyspace of mask" in attack-mode 6 and 7
- Fixed cracking multiple Office hashes (modes 9500, 9600) if hashes shared the same salt
- Fixed cracking of Blockchain, My Wallet (V1 and V2) hashes when testing decrypted data in unexpected format
- Fixed cracking of Cisco-PIX and Cisco-ASA MD5 passwords in mask-attack mode when mask > length 16
- Fixed cracking of DNSSEC (NSEC3) hashes by replacing all dots in the passwords with lengths
- Fixed cracking of Electrum Wallet Salt-Type 2 hashes
- Fixed cracking of NetNTLMv1 passwords in mask-attack mode when mask > length 16 (optimized kernels only)
- Fixed cracking of RAR3-hp hashes with pure kernel for passwords longer than 28 bytes
- Fixed cracking of VeraCrypt Streebog-512 hashes (CPU only)
- Fixed cracking raw Streebog-HMAC 256 and 512 hashes for passwords of length >= 64
- Fixed cracking raw Whirlpool hashes cracking for passwords of length >= 32
- Fixed incorrect progress-only result in a special race condition
- Fixed invalid call of mp_css_utf16le_expand()/mp_css_utf16be_expand() in slow-candidate sessions
- Fixed invalid password truncation in attack-mode 1 when the final password is longer than 32 characters
- Fixed invalid use of --hex-wordlist if encoded wordlist string is larger than length 256
- Fixed maximum password length limit which was announced as 256 but was actually 255
- Fixed out-of-boundary read in pure kernel rule engine rule 'p' when parameter was set to 2 or higher
- Fixed out-of-boundary write to decrypted[] in DPAPI masterkey file v1 kernel
- Fixed output of IKE PSK (mode 5300 and 5400) hashes to use separators in the correct position
- Fixed output password of "e" rule in pure and CPU rule engine when separator character is also the first letter
- Fixed problem with usage of hexadecimal notation (\x00-\xff) within rules
- Fixed race condition in maskfile mode by using a dedicated flag for restore execution
- Fixed some memory leaks when hashcat is shutting down due to some file error
- Fixed some memory leaks when mask-files are used in optimized mode
- Fixed --status-json to correctly escape certain characters in hashes
- Fixed the 7-Zip parser to allow the entire supported range of encrypted and decrypted data lengths
- Fixed the validation of the --brain-client-features command line argument (only values 1, 2 or 3 are allowed)

##
## Improvements
##

- Bitcoin Wallet: Be more user friendly by allowing a larger data range for ckey and public_key
- Brain: Added new parameter --brain-server-timer to specify seconds between scheduled backups
- Building: Fix for library compilation failure due to multiple defenition of sbob_xx64()
- Cracking bcrypt and Password Safe v2: Use feedback from the compute API backend to dynamically calculate optimal thread count
- Dictstat: On Windows, the st_ino attribute in the stat struct is not set, which can lead to invalid cache hits. Added the filename to the database entry.
- Documents: Added README on how to build hashcat on Cygwin, MSYS2 and WSL
- File handling: Print a truncation warning when an oversized line is detected
- My Wallet: Added additional plaintext pattern used in newer versions
- Office cracking: Support hash format with second block data for 40-bit oldoffice files (eliminates false positives)
- OpenCL Runtime: Added a warning if OpenCL runtime NEO, Beignet, POCL (v1.4 or older) or MESA is detected, and skip associated devices (override with --force)
- OpenCL Runtime: Allow the kernel to access post-48k shared memory region on CUDA. Requires both module and kernel preparation
- OpenCL Runtime: Disable OpenCL kernel cache on Apple for Intel CPU (throws CL_BUILD_PROGRAM_FAILURE for no reason)
- OpenCL Runtime: Do not run shared- or constant-memory size checks if their memory type is of type global memory (typically CPU)
- OpenCL Runtime: Improve ROCm detection and make sure to not confuse with recent AMDGPU drivers
- OpenCL Runtime: Not using amd_bytealign (amd_bitalign is fine) on AMDGPU driver drastically reduces JiT segfaults
- OpenCL Runtime: Unlocked maximum thread count for NVIDIA GPU
- OpenCL Runtime: Update unstable mode warnings for Apple and AMDGPU drivers
- OpenCL Runtime: Workaround JiT compiler error on AMDGPU driver compiling WPA-EAPOL-PBKDF2 OpenCL kernel
- OpenCL Runtime: Workaround JiT compiler error on ROCm 2.3 driver if the 'inline' keyword is used in function declaration
- OpenCL Runtime: Workaround memory allocation error on AMD driver on Windows leading to CL_MEM_OBJECT_ALLOCATION_FAILURE
- OpenCL Runtime: Removed some workarounds by calling chdir() to specific folders on startup
- Outfile: Added new system to specify the outfile format, the new --outfile-format now also supports timestamps
- Startup Checks: Improved the pidfile check: Do not just check for existing PID, but also check executable filename
- Startup Checks: Prevent the user from modifying options which are overwritten automatically in benchmark mode
- Startup Screen: Add extra warning when using --force
- Startup Screen: Add extra warning when using --keep-guessing
- Startup Screen: Provide an estimate of host memory required for the requested attack
- Status Screen: Added brain status for all compute devices
- Status Screen: Added remaining counts and changed recovered count logic
- Status Screen: Added --status-json flag for easier machine reading of hashcat status output
- Tab Completion: Allow using "make install" version of hashcat
- Tuning Database: Updated hashcat.hctune with new models and refreshed vector width values
- VeraCrypt: Added support for VeraCrypt PIM brute-force, replaced --veracrypt-pim with --veracrypt-pim-start and --veracrypt-pim-stop
- WipZip cracking: Added two byte early reject, resulting in higher cracking speed
- WPA/WPA2 cracking: In the potfile, replace password with PMK in order to detect already cracked networks across all WPA modes

##
## Technical
##

- Backend Interface: Added new options --backend-ignore-cuda and --backend-ingore-opencl to prevent CUDA and/or OpenCL API from being used
- Binary Distribution: Removed 32-bit binary executables
- Building: On macOS, switch from ar to /usr/bin/ar to improve building compatibility
- Building: Skipping Travis/Appveyor build for non-code changes
- Codebase: Cleanup of many unused rc_* variables
- Codebase: Fixed some printf() format arguments
- Codebase: Fixed some type casting to avoid truncLongCastAssignment warnings
- Codebase: Moved hc_* file functions from shared.c to filehandling.c
- Codebase: Ran through a bunch of clang-tidy checkers and updated code accordingly
- Codebase: Remove redundant calls to fclose()
- Dependencies: Updated LZMA-Headers from 18.05 to 19.00
- Dependencies: Updated OpenCL-Headers to latest version from GitHub master repository
- Hash-Mode 12500 (RAR3-hp): Allow cracking of passwords up to length 64
- Hash-mode 1460 (HMAC-SHA256 (key = $salt)): Allow up to 64 byte of salt
- Hash-Mode 1680x (WPA-PMKID) specific: Changed separator character from '*' to ':'
- Hash-Mode 8300 (DNSSEC (NSEC3)) specific: Allow empty salt
- Keep Guessing: No longer automatically activate --keep-guessing for modes 9720, 9820, 14900 and 18100
- Keep Guessing: No longer mark hashes as cracked/removed when in potfile
- Kernel Cache: Reactivate OpenCL runtime specific kernel caches
- Kernel Compile: Removed -cl-std= from all kernel build options since we're compatible to all OpenCL versions
- OpenCL Kernels: Fix OpenCL compiler warning on double precision constants
- OpenCL Kernels: Moved "gpu_decompress", "gpu_memset" and "gpu_atinit" into shared.cl in order to reduce compile time
- OpenCL Options: Removed --opencl-platforms filter in order to force backend device numbers to stay constant
- OpenCL Options: Set --spin-damp to 0 (disabled) by default. With the CUDA backend this workaround became deprecated
- Parsers: switched from strtok() to strtok_r() for thread safety
- Requirements: Add new requirement for NVIDIA GPU: CUDA Toolkit (9.0 or later)
- Requirements: Update runtime check for minimum NVIDIA driver version from 367.x to 440.64 or later
- Test Script: Switched from /bin/bash to generic /bin/sh and updated code accordingly

* changes v5.0.0 -> v5.1.0

##
## Features
##

- Added support for using --stdout in brain-client mode
- Added new option --stdin-timeout-abort, to set how long hashcat should wait for stdin input before aborting
- Added new option --kernel-threads to manually override the automatically-calculated number of threads
- Added new option --keyboard-layout-mapping to map users keyboard layout, required to crack TC/VC system boot volumes

##
## Algorithms
##

- Added pure kernels for hash-mode 11700 (Streebog-256)
- Added pure kernels for hash-mode 11800 (Streebog-512)
- Added hash-mode 11750 (HMAC-Streebog-256 (key = $pass), big-endian)
- Added hash-mode 11760 (HMAC-Streebog-256 (key = $salt), big-endian)
- Added hash-mode 11850 (HMAC-Streebog-512 (key = $pass), big-endian)
- Added hash-mode 11860 (HMAC-Streebog-512 (key = $salt), big-endian)
- Added hash-mode 13771 (VeraCrypt PBKDF2-HMAC-Streebog-512 + XTS 512 bit)
- Added hash-mode 13772 (VeraCrypt PBKDF2-HMAC-Streebog-512 + XTS 1024 bit)
- Added hash-mode 13773 (VeraCrypt PBKDF2-HMAC-Streebog-512 + XTS 1536 bit)
- Added hash-mode 18200 (Kerberos 5 AS-REP etype 23)
- Added hash-mode 18300 (Apple File System (APFS))
- Added Kuznyechik cipher and cascades support for VeraCrypt kernels
- Added Camellia cipher and cascades support for VeraCrypt kernels

##
## Improvements
##

- OpenCL Devices: Add support for up to 64 OpenCL devices per system
- OpenCL Platforms: Add support for up to 64 OpenCL platforms per system
- OpenCL Runtime: Use our own yielding technique for synchronizing rather than vendor specific
- Startup: Show OpenCL runtime initialization message (per device)
- xxHash: Added support for using the version provided by the OS/distribution

##
## Bugs
##

- Fixed automated calculation of brain-session when not using all hashes in the hashlist
- Fixed calculation of brain-attack if a given wordlist has zero size
- Fixed checking the length of the last token in a hash if it was given the attribute TOKEN_ATTR_FIXED_LENGTH
- Fixed endianness and invalid separator character in outfile format for hash-mode 16801 (WPA-PMKID-PMK)
- Fixed ignoring --brain-client-features configuration when brain server has attack-position information from a previous run
- Fixed invalid hardware monitor detection in benchmark mode
- Fixed invalid warnings about throttling when --hwmon-disable was used
- Fixed missing call to WSACleanup() to cleanly shutdown windows sockets system
- Fixed missing call to WSAStartup() and client indexing in order to start the brain server on Windows
- Fixed out-of-boundary read in DPAPI masterkey file v2 OpenCL kernel
- Fixed out-of-bounds write in short-term memory of the brain server
- Fixed output of --speed-only and --progress-only when fast hashes are used in combination with --slow-candidates
- Fixed selection of OpenCL devices (-d) if there's more than 32 OpenCL devices installed
- Fixed status output of progress value when -S and -l are used in combination
- Fixed thread count maximum for pure kernels in straight attack mode

##
## Technical
##

- Brain: Set --brain-client-features default from 3 to 2
- Dependencies: Added xxHash and OpenCL-Headers to deps/ in order to allow building hashcat from GitHub source release package
- Dependencies: Removed gitmodules xxHash and OpenCL-Headers
- Keymaps: Added hashcat keyboard mapping us.hckmap (can be used as template)
- Keymaps: Added hashcat keyboard mapping de.hckmap
- Hardware Monitor: Renamed --gpu-temp-abort to --hwmon-temp-abort
- Hardware Monitor: Renamed --gpu-temp-disable to --hwmon-disable
- Memory: Limit maximum host memory allocation depending on bitness
- Memory: Reduced default maximum bitmap size from 24 to 18 and give a notice to use --bitmap-max to restore
- Parameter: Rename --nvidia-spin-damp to --spin-damp (now accessible for all devices)
- Pidfile: Treat a corrupted pidfile like a not existing pidfile
- OpenCL Device: Do a real query on OpenCL local memory type instead of just assuming it
- OpenCL Runtime: Disable auto-vectorization for Intel OpenCL runtime to workaround hanging JiT since version 18.1.0.013
- Tests: Added hash-mode 11700 (Streebog-256)
- Tests: Added hash-mode 11750 (HMAC-Streebog-256 (key = $pass), big-endian)
- Tests: Added hash-mode 11760 (HMAC-Streebog-256 (key = $salt), big-endian)
- Tests: Added hash-mode 11800 (Streebog-512)
- Tests: Added hash-mode 11850 (HMAC-Streebog-512 (key = $pass), big-endian)
- Tests: Added hash-mode 11860 (HMAC-Streebog-512 (key = $salt), big-endian)
- Tests: Added hash-mode 13711 (VeraCrypt PBKDF2-HMAC-RIPEMD160 + XTS 512 bit)
- Tests: Added hash-mode 13712 (VeraCrypt PBKDF2-HMAC-RIPEMD160 + XTS 1024 bit)
- Tests: Added hash-mode 13713 (VeraCrypt PBKDF2-HMAC-RIPEMD160 + XTS 1536 bit)
- Tests: Added hash-mode 13721 (VeraCrypt PBKDF2-HMAC-SHA512 + XTS 512 bit)
- Tests: Added hash-mode 13722 (VeraCrypt PBKDF2-HMAC-SHA512 + XTS 1024 bit)
- Tests: Added hash-mode 13723 (VeraCrypt PBKDF2-HMAC-SHA512 + XTS 1536 bit)
- Tests: Added hash-mode 13731 (VeraCrypt PBKDF2-HMAC-Whirlpool + XTS 512 bit)
- Tests: Added hash-mode 13732 (VeraCrypt PBKDF2-HMAC-Whirlpool + XTS 1024 bit)
- Tests: Added hash-mode 13733 (VeraCrypt PBKDF2-HMAC-Whirlpool + XTS 1536 bit)
- Tests: Added hash-mode 13751 (VeraCrypt PBKDF2-HMAC-SHA256 + XTS 512 bit)
- Tests: Added hash-mode 13752 (VeraCrypt PBKDF2-HMAC-SHA256 + XTS 1024 bit)
- Tests: Added hash-mode 13753 (VeraCrypt PBKDF2-HMAC-SHA256 + XTS 1536 bit)
- Tests: Added hash-mode 13771 (VeraCrypt PBKDF2-HMAC-Streebog-512 + XTS 512 bit)
- Tests: Added hash-mode 13772 (VeraCrypt PBKDF2-HMAC-Streebog-512 + XTS 1024 bit)
- Tests: Added hash-mode 13773 (VeraCrypt PBKDF2-HMAC-Streebog-512 + XTS 1536 bit)
- Tests: Added VeraCrypt containers for Kuznyechik cipher and cascades
- Tests: Added VeraCrypt containers for Camellia cipher and cascades

* changes v4.2.1 -> v5.0.0

##
## Features
##

- Added new option --slow-candidates which allows hashcat to generate passwords on-host
- Added new option --brain-server to start a hashcat brain server
- Added new option --brain-client to start a hashcat brain client, automatically activates --slow-candidates
- Added new option --brain-host and --brain-port to specify ip and port of brain server, both listening and connecting
- Added new option --brain-session to override automatically calculated brain session ID
- Added new option --brain-session-whitelist to allow only explicit written session ID on brain server
- Added new option --brain-password to specify the brain server authentication password
- Added new option --brain-client-features which allows enable and disable certain features of the hashcat brain

##
## Algorithms
##

- Added hash-mode 17300 = SHA3-224
- Added hash-mode 17400 = SHA3-256
- Added hash-mode 17500 = SHA3-384
- Added hash-mode 17600 = SHA3-512
- Added hash-mode 17700 = Keccak-224
- Added hash-mode 17800 = Keccak-256
- Added hash-mode 17900 = Keccak-384
- Added hash-mode 18000 = Keccak-512
- Added hash-mode 18100 = TOTP (HMAC-SHA1)
- Removed hash-mode 5000 = SHA-3 (Keccak)

##
## Improvements
##

- Added additional hybrid "passthrough" rules, to enable variable-length append/prepend attacks
- Added a periodic check for read timeouts in stdin/pipe mode, and abort if no input was provided
- Added a tracker for salts, amplifier and iterations to the status screen
- Added option --markov-hcstat2 to make it clear that the new hcstat2 format (compressed hcstat2gen output) must be used
- Allow bitcoin master key lengths other than 96 bytes (but they must be always multiples of 16)
- Allow hashfile for -m 16800 to be used with -m 16801
- Allow keepass iteration count to be larger than 999999
- Changed algorithms using colon as separators in the hash to not use the hashconfig separator on parsing
- Do not allocate memory segments for bitmap tables if we don't need it - for example, in benchmark mode
- Got rid of OPTS_TYPE_HASH_COPY for Ansible Vault
- Improved the speed of the outfile folder scan when using many hashes/salts
- Increased the maximum size of edata2 in Kerberos 5 TGS-REP etype 23
- Make the masks parser more restrictive by rejecting a single '?' at the end of the mask (use ?? instead)
- Override --quiet and show final status screen in case --status is used
- Removed duplicate words in the dictionary file example.dict
- Updated Intel OpenCL runtime version check
- Work around some AMD OpenCL runtime segmentation faults
- Work around some padding issues with host compilers and OpenCL JiT on 32 and 64-bit systems

##
## Bugs
##

- Fixed a invalid scalar datatype return value in hc_bytealign() where it should be a vector datatype return value
- Fixed a problem with attack mode -a 7 together with stdout mode where the mask bytes were missing in the output
- Fixed a problem with tab completion where --self-test-disable incorrectly expected a further parameter/value
- Fixed a race condition in status view that lead to out-of-bound reads
- Fixed detection of unique ESSID in WPA-PMKID-* parser
- Fixed missing wordlist encoding in combinator mode
- Fixed speed/delay problem when quitting while the outfile folder is being scanned
- Fixed the ciphertext max length in Ansible Vault parser
- Fixed the tokenizer configuration in Postgres hash parser
- Fixed the byte order of digest output for hash-mode 11800 (Streebog-512)

* changes v4.2.0 -> v4.2.1

##
## Improvements
##

- Try to evaluate available OpenCL device memory and use this information instead of total available OpenCL device memory for autotune

##
## Bugs
##

- Fixed a buffer overflow in precompute_salt_md5() in case salt was longer than 64 characters

* changes v4.1.0 -> v4.2.0

##
## Algorithms
##

- Added hash-mode 16700 = FileVault 2
- Added hash-mode 16800 = WPA-PMKID-PBKDF2
- Added hash-mode 16801 = WPA-PMKID-PMK
- Added hash-mode 16900 = Ansible Vault

##
## Improvements
##

- Added JtR-compatible support for hex notation in rules engine
- Added OpenCL device utilization to the status information in machine-readable output
- Added missing NV Tesla and Titan GPU details to tuning database
- General file handling: Abort if a byte order mark (BOM) was detected in a wordlist, hashlist, maskfile or rulefile
- HCCAPX management: Use advanced hints in message_pair stored by hcxtools about endian bitness of replay counter
- OpenCL kernels: Abort session if kernel self-test fails
- OpenCL kernels: Add '-pure' prefix to kernel filenames to avoid problems caused by reusing existing hashcat installation folder
- OpenCL kernels: Removed the use of 'volatile' in inline assembly instructions where it is not needed
- OpenCL kernels: Switched array pointer types in function declarations in order to be compatible with OpenCL 2.0
- Refactored code for --progress-only and --speed-only calculation
- SIP cracking: Increased the nonce field to allow a salt of 1024 bytes
- TrueCrypt/VeraCrypt cracking: Do an entropy check on the TC/VC header on start

##
## Bugs
##

- Fixed a function declaration attribute in -m 8900 kernel leading to unusable -m 9300 which shares kernel code with -m 8900
- Fixed a miscalculation in --progress-only mode output for extremely slow kernels like -m 14800
- Fixed a missing check for errors on OpenCL devices leading to invalid removal of restore file
- Fixed a missing kernel in -m 5600 in combination with -a 3 and -O if mask is >= 16 characters
- Fixed detection of AMD_GCN version in case the rocm driver is used
- Fixed missing code section in -m 2500 and -m 2501 to crack corrupted handshakes with a LE endian bitness base
- Fixed a missing check for hashmodes using OPTS_TYPE_PT_UPPER causing the self-test to fail when using combinator- and hybrid-mode

* changes v4.0.1 -> v4.1.0

##
## Features
##

- Added option --benchmark-all to benchmark all hash-modes (not just the default selection)
- Removed option --gpu-temp-retain that tried to retain GPU temperature at X degrees celsius - please use driver-specific tools
- Removed option --powertune-enable to enable power tuning - please use driver specific tools

##
## Algorithms
##

- Added hash-mode 16000 = Tripcode
- Added hash-mode 16100 = TACACS+
- Added hash-mode 16200 = Apple Secure Notes
- Added hash-mode 16300 = Ethereum Pre-Sale Wallet, PBKDF2-SHA256
- Added hash-mode 16400 = CRAM-MD5 Dovecot
- Added hash-mode 16500 = JWT (JSON Web Token)
- Added hash-mode 16600 = Electrum Wallet (Salt-Type 1-2)

##
## Bugs
##

- Fixed a configuration setting for -m 400 in pure kernel mode which said it was capable of doing SIMD when it is not
- Fixed a hash parsing problem for 7-Zip hashes: allow a longer CRC32 data length field within the hash format
- Fixed a hash parsing problem when using --show/--left with hashes with long salts that required pure kernels
- Fixed a logic error in storing temporary progress for slow hashes, leading to invalid speeds in status view
- Fixed a mask-length check issue: return -1 in case the mask length is not within the password-length range
- Fixed a missing check for return code in case hashcat.hcstat2 was not found
- Fixed a race condition in combinator- and hybrid-mode where the same scratch buffer was used by multiple threads
- Fixed a restore issue leading to "Restore value is greater than keyspace" when mask files or wordlist folders were used
- Fixed a uninitialized value in OpenCL kernels 9720, 9820 and 10420 leading to absurd benchmark performance
- Fixed the maximum password length check in password-reassembling function
- Fixed the output of --show when $HEX[] passwords were present within the potfile

##
## Improvements
##

- OpenCL Kernels: Add a decompressing kernel and a compressing host code in order to reduce PCIe transfer time
- OpenCL Kernels: Improve performance preview accuracy in --benchmark, --speed-only and --progress-only mode
- OpenCL Kernels: Remove password length restriction of 16 for Cisco-PIX and Cisco-ASA hashes
- Terminal: Display set cost/rounds during benchmarking
- Terminal: Show [r]esume in prompt only in pause mode, and show [p]ause in prompt only in resume mode

##
## Technical
##

- Autotune: Improve autotune engine logic and synchronize results on same OpenCL devices
- Documents: Added docs/limits.txt
- Files: Copy include/ folder and its content when SHARED is set to 1 in Makefile
- Files: Switched back to relative current working directory on windows to work around problems with Unicode characters
- Hashcat Context: Fixed a memory leak in shutdown phase
- Hash Parser: Changed the way large strings are handled/truncated within the event buffer if they are too large to fit
- Hash Parser: Fixed a memory leak in shutdown phase
- Hash Parser: Fixed the use of strtok_r () calls
- OpenCL Devices: Fixed several memory leaks in shutdown phase
- OpenCL Kernels: Add general function declaration keyword (inline) and some OpenCL runtime specific exceptions for NV and CPU devices
- OpenCL Kernels: Replace variables from uXX to uXXa if used in __constant space
- OpenCL Kernels: Use a special kernel to initialize the password buffer used during autotune measurements, to reduce startup time
- OpenCL Kernels: Refactored kernel thread management from native to maximum per kernel
- OpenCL Kernels: Use three separate comparison kernels (depending on keyver) for WPA instead of one
- OpenCL Runtime: Add current timestamp to OpenCL kernel source in order to force OpenCL JiT compiler to recompile and not use the cache
- OpenCL Runtime: Enforce use of OpenCL version 1.2 to restrain OpenCL runtimes to make use of the __generic address space qualifier
- OpenCL Runtime: Updated rocm detection
- Returncode: Enforce return code 0 when the user selects --speed-only or --progress-only and no other error occurs
- Rules: Fixed some default rule-files after changing rule meaning of 'x' to 'O'
- Self Test: Skip self-test for mode 8900 - user-configurable scrypt settings are incompatible with fixed settings in the self-test hash
- Self Test: Skip self-test for mode 15700 because the settings are too high and cause startup times that are too long
- Terminal: Add workitem settings to status display (can be handy for debugging)
- Terminal: Send clear-line code to the same output stream as the message immediately following
- Timer: Switch from gettimeofday() to clock_gettime() to work around problems on cygwin
- User Options: According to getopts manpage, the last element of the option array has to be filled with zeros

* changes v4.0.0 -> v4.0.1:

##
## Improvements
##

- Changed the maximum length of the substring of a hash shown whenever the parser found a problem while parsing the hash

##
## Bugs
##

- Fixed a memory leak while parsing a wordlist
- Fixed compile of kernels on AMD systems on windows due to invalid detection of ROCm
- Fixed compile of sources using clang under MSYS2
- Fixed overlapping memory segment copy in CPU rule engine if using a specific rule function
- Fixed a parallel build problem when using the "install" Makefile target
- Fixed the version number extraction for github releases which do not including the .git directory

* changes v3.6.0 -> v4.0.0:

##
## Features
##

- Added support to crack passwords and salts up to length 256
- Added option --optimized-kernel-enable to use faster kernels but limit the maximum supported password- and salt-length
- Added self-test functionality to detect broken OpenCL runtimes on startup
- Added option --self-test-disable to disable self-test functionality on startup
- Added option --wordlist-autohex-disable to disable the automatical conversion of $HEX[] words from the word list
- Added option --example-hashes to show an example hash for each hash-mode
- Removed option --weak-hash-check (zero-length password check) to increase startup time, it also causes many Trap 6 error on macOS

##
## Algorithms
##

- Added hash-mode 2500 = WPA/WPA2 (SHA256-AES-CMAC)
- Added hash-mode 2501 = WPA/WPA2 PMK

##
## Bugs
##

- Fixed a buffer overflow in mangle_dupechar_last function
- Fixed a calculation error in get_power() leading to errors of type "BUG pw_add()!!"
- Fixed a memory problem that occured when the OpenCL folder was not found and e.g. the shared and session folder were the same
- Fixed a missing barrier() call in the RACF OpenCL kernel
- Fixed a missing salt length value in benchmark mode for SIP
- Fixed an integer overflow in hash buffer size calculation
- Fixed an integer overflow in innerloop_step and innerloop_cnt variables
- Fixed an integer overflow in masks not skipped when loaded from file
- Fixed an invalid optimization code in kernel 7700 depending on the input hash, causing the kernel to loop forever
- Fixed an invalid progress value in status view if words from the base wordlist get rejected because of length
- Fixed a parser error for mode -m 9820 = MS Office <= 2003 $3, SHA1 + RC4, collider #2
- Fixed a parser error in multiple modes not checking for return code, resulting in negative memory index writes
- Fixed a problem with changed current working directory, for instance by using --restore together with --remove
- Fixed a problem with the conversion to the $HEX[] format: convert/hexify also all passwords of the format $HEX[]
- Fixed the calculation of device_name_chksum; should be done for each iteration
- Fixed the dictstat lookup if nanoseconds are used in timestamps for the cached files
- Fixed the estimated time value whenever the value is very large and overflows
- Fixed the output of --show when used together with the collider modes -m 9710, 9810 or 10410
- Fixed the parsing of command line options. It doesn't show two times the same error about an invalid option anymore
- Fixed the parsing of DCC2 hashes by allowing the "#" character within the user name
- Fixed the parsing of descrypt hashes if the hashes do have non-standard characters within the salt
- Fixed the use of --veracrypt-pim option. It was completely ignored without showing an error
- Fixed the version number used in the restore file header

##
## Improvements
##

- Autotune: Do a pre-autotune test run to find out if kernel runtime is above some TDR limit
- Charset: Add additional DES charsets with corrected parity
- OpenCL Buffers: Do not allocate memory for amplifiers for fast hashes, it's simply not needed
- OpenCL Kernels: Improved performance of SHA-3 Kernel (keccak) by hardcoding the 0x80 stopbit
- OpenCL Kernels: Improved rule engine performance by 6% on for NVidia
- OpenCL Kernels: Move from ld.global.v4.u32 to ld.const.v4.u32 in _a3 kernels
- OpenCL Kernels: Replace bitwise swaps with rotate() versions for AMD
- OpenCL Kernels: Rewritten Keccak kernel to run fully on registers and partially reversed last round
- OpenCL Kernels: Rewritten SIP kernel from scratch
- OpenCL Kernels: Thread-count is set to hardware native count except if -w 4 is used then OpenCL maximum is used
- OpenCL Kernels: Updated default scrypt TMTO to be ideal for latest NVidia and AMD top models
- OpenCL Kernels: Vectorized tons of slow kernels to improve CPU cracking speed
- OpenCL Runtime: Improved detection for AMD and NV devices on macOS
- OpenCL Runtime: Improved performance on Intel MIC devices (Xeon PHI) on runtime level (300MH/s to 2000MH/s)
- OpenCL Runtime: Updated AMD ROCm driver version check, warn if version < 1.1
- Show cracks: Improved the performance of --show/--left if used together with --username
- Startup: Add visual indicator of active options when benchmarking
- Startup: Check and abort session if outfile and wordlist point to the same file
- Startup: Show some attack-specific optimizer constraints on start, eg: minimum and maximum support password- and salt-length
- WPA cracking: Improved nonce-error-corrections mode to use a both positive and negative corrections

##
## Technical
##

- General: Update C standard from c99 to gnu99
- Hash Parser: Improved salt-length checks for generic hash modes
- HCdict File: Renamed file from hashcat.hcdict to hashcat.hcdict2 and add header because versions are incompatible
- HCstat File: Add code to read LZMA compressed hashcat.hcstat2
- HCstat File: Add hcstat2 support to enable masks of length up to 256, also adds a filetype header
- HCstat File: Renamed file from hashcat.hcstat to hashcat.hcstat2 and add header because versions are incompatible
- HCtune File: Remove apple related GPU entries to workaround Trap 6 error
- OpenCL Kernels: Added code generator for most of the switch_* functions and replaced existing code
- OpenCL Kernels: Declared all include functions as static to reduce binary kernel cache size
- OpenCL Kernels: On AMD GPU, optimized kernels for use with AMD ROCm driver
- OpenCL Kernels: Removed some include functions that are no longer needed to reduce compile time
- OpenCL Runtime: Fall back to 64 threads default (from 256) on AMD GPU to prevent creating too many workitems
- OpenCL Runtime: Forcing OpenCL 1.2 no longer needed. Option removed from build options
- OpenCL Runtime: On AMD GPU, recommend AMD ROCm driver for Linux
- Restore: Fixed the version number used in the restore file header
- Time: added new type for time measurements hc_time_t and related functions to force the use of 64 bit times

* changes v3.5.0 -> v3.6.0:

##
## Algorithms
##

- Added hash-mode   600 = BLAKE2-512
- Added hash-mode 15200 = Blockchain, My Wallet, V2
- Added hash-mode 15300 = DPAPI masterkey file v1 and v2
- Added hash-mode 15400 = ChaCha20
- Added hash-mode 15500 = JKS Java Key Store Private Keys (SHA1)
- Added hash-mode 15600 = Ethereum Wallet, PBKDF2-HMAC-SHA256
- Added hash-mode 15700 = Ethereum Wallet, PBKDF2-SCRYPT

##
## Features
##

- 7-Zip cracking: increased max. data length to 320k and removed AES padding attack to avoid false negatives
- Dictionary cache: Show time spent on dictionary cache building at startup
- Rules: Support added for position 'p' (Nth instance of a character) in host mode (using -j or -k)
- Rules: Support added for rejection rule '_N' (reject plains of length not equal to N) in host mode
- Rules: Support added for rule 'eX'
- Wordlist encoding: Added parameters --encoding-from and --encoding-to to configure wordlist encoding handling
- Wordlist encoding: Support added for internal conversion between user-defined encodings during runtime

##
## Workarounds
##

- Workaround added for NVIDIA NVML library: If libnvidia-ml.so couldn't be loaded, try again using libnvidia-ml.so.1

##
## Improvements
##

- WPA cracking: Improved nonce-error-corrections mode to fix corrupt nonces generated on big-endian devices

##
## Bugs
##

- Fixed a condition that caused hybrid attacks using a maskfile to not select all wordlists from a wordlist folder
- Fixed a memory leak that was present when a user periodically prints hashcat status (using --status-timer)
- Fixed a missing type specifier in a function declaration of the RACF kernel

##
## Technical
##

- Building: In the binary release packages, link libiconv static for Windows binaries
- Dictstat: Structure for dictstat file changed to include --encoding-from and --encoding-to parameters
- OpenCL Runtime: Updated AMDGPU-PRO driver version check, warn if version 17.10 (known to be broken) is detected
- WPA cracking: Reduced --nonce-error-corrections default from 16 to 8 to compensate for speed drop caused by big-endian fixes

* changes v3.40 -> v3.5.0:

##
## Features
##

- WPA cracking: Added support for WPA/WPA2 handshake AP nonce automatic error correction
- WPA cracking: Added parameter --nonce-error-corrections to configure range of error correction

##
## Algorithms
##

- Added hash-mode 15100 = Juniper/NetBSD sha1crypt

##
## Improvements
##

- Abbreviate long hashes to display the Hash.Target status line within 80 characters
- Refactored internal use of esalt to sync with the number of digests instead of the number of salts
- Refactored other output to display within 80 characters without wrapping

##
## Bugs
##

- Fixed a hash validation error when trying to load Android FDE < 4.3 hashes
- Fixed a problem where --keyspace combined with custom charsets incorrectly displayed an error message
- Fixed a problem where --stdout combined with custom charsets incorrectly displayed an error message
- Fixed a problem with parsing and displaying -m 7000 = Fortigate (FortiOS) hashes
- Fixed a race condition after sessions finish, where the input-base was freed but accessed afterwards
- Fixed a typo that resulted in the minimum password length not being correctly initialized
- Fixed --outfile-format formats 11 through 15 to show the correct crack position
- Fixed --remove to apply even when all hashes are either found in the potfile or detected in weak-hash checks

##
## Technical
##

- Building: Added missing prototypes for atlassian_parse_hash function
- Dictionary Cache: Split long status line into multiple lines to stay < 80 chars
- Files: Detect and error when users try to use -r with a parameter which is not a file
- HCCAPX Parser: Added support for a special bit (bit 8) of the message_pair that indicates if replay counters match
- Parameter: Detect and error when users try to use an empty string (length 0) for parameters like --session=
- Parameter: Detect and error when users try to use non-digit input when only digits are expected
- Sessions: Improved string comparison in case user sets --session to "hashcat"
- Status View: Add rejected counter to machine-readable output
- Status View: Rename labels Input.Mode, Input.Base, ... to Guess.Mode, Guess.Base, ...
- Status View: Added a visual indicator to the status screen when checkpoint quit has been requested
- Versions: Changed version naming convention from x.yz to x.y.z

* changes v3.30 -> v3.40:

##
## Features
##

- Added support for loading hccapx files
- Added support for filtering hccapx message pairs using --hccapx-message-pair
- Added support for parsing 7-Zip hashes with LZMA/LZMA2 compression indicator set to a non-zero value
- Added support for decompressing LZMA1/LZMA2 data for -m 11600 = 7-Zip to validate the CRC
- Added support for automatic merge of LM halfes in case --show and --left is used
- Added support for showing all user names with --show and --left if --username was specified
- Added support for GPU temperature management on cygwin build

##
## Algorithms
##

- Added hash-mode  1411 = SSHA-256(Base64), LDAP {SSHA256}
- Added hash-mode  3910 = md5(md5($pass).md5($salt))
- Added hash-mode  4010 = md5($salt.md5($salt.$pass))
- Added hash-mode  4110 = md5($salt.md5($pass.$salt))
- Added hash-mode  4520 = sha1($salt.sha1($pass))
- Added hash-mode  4522 = PunBB
- Added hash-mode  7000 = Fortigate (FortiOS)
- Added hash-mode 12001 = Atlassian (PBKDF2-HMAC-SHA1)
- Added hash-mode 14600 = LUKS
- Added hash-mode 14700 = iTunes Backup < 10.0
- Added hash-mode 14800 = iTunes Backup >= 10.0
- Added hash-mode 14900 = Skip32
- Added hash-mode 15000 = FileZilla Server >= 0.9.55

##
## Workarounds
##

- Workaround added for AMDGPU-Pro OpenCL runtime: AES encrypt and decrypt Invertkey function was calculated wrong in certain cases
- Workaround added for AMDGPU-Pro OpenCL runtime: RAR3 kernel require a volatile variable to work correctly
- Workaround added for Apple OpenCL runtime: bcrypt kernel requires a volatile variable because of a compiler optimization bug
- Workaround added for Apple OpenCL runtime: LUKS kernel requires some volatile variables because of a compiler optimization bug
- Workaround added for Apple OpenCL runtime: TrueCrypt kernel requires some volatile variables because of a compiler optimization bug
- Workaround added for NVidia OpenCL runtime: RACF kernel requires EBCDIC lookup to be done on shared memory

##
## Bugs
##

- Fixed a problem within the Kerberos 5 TGS-REP (-m 13100) hash parser
- Fixed clEnqueueNDRangeKernel(): CL_UNKNOWN_ERROR caused by an invalid work-item count during weak-hash-check
- Fixed cracking of PeopleSoft Token (-m 13500) if salt length + password length is >= 128 byte
- Fixed cracking of Plaintext (-m 99999) in case MD4 was used in a previous session
- Fixed DEScrypt cracking in BF mode in case the hashlist contains more than 16 times the same salt
- Fixed duplicate detection for WPA handshakes with the same ESSID
- Fixed nvapi datatype definition for NvS32 and NvU32
- Fixed overflow in bcrypt kernel in expand_key() function
- Fixed pointer to local variable outside scope in case -j or -k is used
- Fixed pointer to local variable outside scope in case --markov-hcstat is not used
- Fixed recursion in loopback handling when session was aborted by the user
- Fixed rule 'O' (RULE_OP_MANGLE_OMIT) in host mode in case the offset + length parameter equals the length of the input word
- Fixed rule 'i' (RULE_OP_MANGLE_INSERT) in host mode in case the offset parameter equals the length of the input word
- Fixed string not null terminated inside workaround for checking drm driver path
- Fixed string not null terminated while reading maskfiles
- Fixed truncation of password after position 32 with the combinator attack
- Fixed use of option --keyspace in combination with -m 2500 (WPA)
- Fixed WPA/WPA2 cracking in case eapol frame is >= 248 byte

##
## Technical
##

- Building: Add SHARED variable to Makefile to choose if hashcat is build as static or shared binary (using libhashcat.so/hashcat.dll)
- Building: Removed compiler option -march=native as this created problems for maintainers on various distributions
- Building: Removed the use of RPATH on linker level
- Building: Replaced linking of CRT_glob.o with the use of int _dowildcard
- Commandline: Do some checks related to custom-charset options if user specifies them
- CPU Affinity: Fixed memory leak in case invalid cpu Id was specified
- Dispatcher: Fixed several memory leaks in case an OpenCL error occurs
- Events: Improved the maximum event message handling. event_log () will now also internally make sure that the message is properly terminated
- File Locking: Improved error detection on file locks
- File Reads: Fixed memory leak in case outfile or hashfile was not accessible
- File Reads: Improved error detection on file reads, especially when getting the file stats
- Files: Do several file and folder checks on startup rather than when they are actually used to avoid related error after eventual intense operations
- Hardware Management: Bring back kernel exec timeout detection for NVidia on user request
- Hardware Monitor: Fixed several memory leaks in case hash-file writing (caused by --remove) failed
- Hardware Monitor: Fixed several memory leaks in case no hardware monitor sensor is found
- Hardware Monitor: In case NVML initialization failed, do not try to initialiaze NVAPI or XNVCTRL because they both depend on NVML
- Hash Parsing: Added additional bound checks for the SIP digest authentication (MD5) parser (-m 11400)
- Hash Parsing: Make sure that all files are correctly closed whenever a hash file parsing error occurs
- Helper: Added functions to check existence, type, read- and write-permissions and rewrite sources to use them instead of stat()
- Keyfile handling: Make sure that the memory is cleanly freed whenever a VeraCrypt/TrueCrypt keyfile fails to load
- Mask Checks: Added additional memory cleanups after parsing/verifying masks
- Mask Checks: Added integer overflow detection for a keyspace of a mask provided by user
- Mask Increment: Fixed memory leak in case mask_append() fails
- OpenCL Device: Do a check on available constant memory size and abort if it's less than 64kB
- OpenCL Device Management: Fixed several memory leaks in case initialization of an OpenCL device or platform failed
- OpenCL Header: Updated CL_* errorcode to OpenCL 1.2 standard
- OpenCL Kernel: Move kernel binary buffer from heap to stack memory
- OpenCL Kernel: Refactored read_kernel_binary to load only a single kernel for a single device
- OpenCL Kernel: Remove "static" keyword from function declarations; Causes older Intel OpenCL runtimes to fail compiling
- OpenCL Kernel: Renumbered hash-mode 7600 to 4521
- OpenCL Runtime: Added a warning about using Mesa OpenCL runtime
- OpenCL Runtime: Updated AMDGPU-Pro driver version check, do warn if version 16.60 is detected which is known to be broken
- Outfile Check: Fixed a memory leak for failed outfile reads
- Restore: Add some checks on the rd->cwd variable in restore case
- Rule Engine: Fixed several memory leaks in case loading of rules failed
- Session Management: Automatically set dedicated session names for non-cracking parameters, for example: --stdout
- Session Management: Fixed several memory leaks in case profile- or install-folder setup failed
- Sessions: Move out handling of multiple instance from restore file into separate pidfile
- Status screen: Do not try to clear prompt in --quiet mode
- Tests: Fixed the timeout status code value and increased the runtime to 400 seconds
- Threads: Restored strerror as %m is unsupported by the BSDs
- Wordlists: Disable dictstat handling for hash-mode 3000 as it virtually creates words in the wordlist which is not the case for other modes
- Wordlists: Fixed memory leak in case access a file in a wordlist folder fails
- WPA: Changed format for outfile and potfile from essid:mac1:mac2 to hash:mac_ap:mac_sta:essid
- WPA: Changed format for outfile_check from essid:mac1:mac2 to hash

* changes v3.20 -> v3.30:

##
## Features
##

- Files: Use $HEX[...] in case the password includes the separater character, increases potfile reading performance
- Files: If the user specifies a folder to scan for wordlists instead of directly a wordlist, then ignore the hidden files
- Loopback: Include passwords for removed hashes present in the potfile to next loopback iteration
- New option --progress-only: Quickly provides ideal progress step size and time to process on the user hashes and selected options, then quit
- Status screen: Reenabled automatic status screen display in case of stdin used
- Truecrypt/Veracrypt: Use CRC32 to verify headers instead of fuzzy logic, greatly reduces false positives from 18:2^48 to 3:2^64
- WPA cracking: Reuse PBKDF2 intermediate keys if duplicate essid is detected

##
## Algorithms
##

- Added hash-mode 1300 = SHA-224

##
## Bugs
##

- Fixed buffer overflow in status screen display in case of long non-utf8 string
- Fixed buffer overflow in plaintext parsing code: Leading to segfault
- Fixed custom char parsing code in maskfiles in --increment mode: Custom charset wasn't used
- Fixed display screen to show input queue when using custom charset or rules
- Fixed double fclose() using AMDGPU-Pro on sysfs compatible platform: Leading to segfault
- Fixed hash-mode 11400 = SIP digest authentication (MD5): Cracking of hashes which did not include *auth* or *auth-int* was broken
- Fixed hex output of plaintext in case --outfile-format 4, 5, 6 or 7 was used
- Fixed infinite loop when using --loopback in case all hashes have been cracked
- Fixed kernel loops in --increment mode leading to slower performance
- Fixed mask length check in hybrid attack-modes: Do not include hash-mode dependant mask length checks
- Fixed parsing of hashes in case the last line did not include a linefeed character
- Fixed potfile loading to accept blank passwords
- Fixed runtime limit: No longer required so sample startup time after refactorization

##
## Workarounds
##

- Workaround added for Intel OpenCL runtime: GPU support is broken, skip the device unless user forces to enable it

##
## Technical
##

- Building: Added hashcat32.dll and hashcat64.dll makefile targets for building hashcat windows libraries
- Building: Added production flag in Makefile to disable all the GCC compiler options needed only for development
- Building: Removed access to readlink() on FreeBSD
- Building: For CYGWIN prefer to use "opencl.dll" (installed by drivers) instead of optional "cygOpenCL-1.dll"
- Events: Added new event EVENT_WEAK_HASH_ALL_CRACKED if all hashes have been cracked during weak hash check
- Hardware management: Switched matching ADL device with OpenCL device by using PCI bus, device and function
- Hardware management: Switched matching NvAPI device with OpenCL device by using PCI bus, device and function
- Hardware management: Switched matching NVML device with OpenCL device by using PCI bus, device and function
- Hardware management: Switched matching xnvctrl device with OpenCL device by using PCI bus, device and function
- Hardware management: Removed *throttled* message from NVML as this created more confusion than it helped
- Hash Parser: Improved error detection of invalid hex characters where hex character are expected
- OpenCL Runtime: Updated AMDGPU-Pro driver version check, do warn if version 16.50 is detected which is known to be broken
- OpenCL Runtime: Updated hashcat.hctune for Iris Pro GPU on macOS
- Potfile: In v3.10 already, the default potfile suffix changed but the note about was missing. The "hashcat.pot" became "hashcat.potfile"
- Potfile: Added old potfile detection, show warning message
- Returncode: Added dedicated returncode (see docs/status_codes.txt) for shutdowns caused by --runtime and checkpoint keypress
- Sanity: Added sanity check to disallow --speed-only in combination with -i
- Sanity: Added sanity check to disallow --loopback in combination with --runtime
- Threads: Replaced all calls to ctime() with ctime_r() to ensure thread safety
- Threads: Replaced all calls to strerror() with %m printf() GNU extension to ensure thread safety

* changes v3.10 -> v3.20:

The hashcat core was completely refactored to be a MT-safe library (libhashcat).
The goal was to help developers include hashcat into distributed clients or GUI frontends.
The CLI (hashcat.bin or hashcat.exe) works as before but from a technical perspective it's a library frontend.

##
## Features
##

- New option --speed-only: Quickly provides cracking speed per device based on the user hashes and selected options, then quit
- New option --keep-guessing: Continue cracking hashes even after they have been cracked (to find collisions)
- New option --restore-file-path: Manually override the path to the restore file (useful if we want all session files in the same folder)
- New option --opencl-info: Show details about OpenCL compatible devices like an embedded clinfo tool (useful for bug reports)
- Documents: Added colors for warnings (yellow) and errors (red) instead of WARNING: and ERROR: prefix
- Documents: Added hints presented to the user about optimizing performance while hashcat is running
- Hardware management: Support --gpu-temp-retain for AMDGPU-Pro driver
- Hardware management: Support --powertune-enable for AMDGPU-Pro driver
- Password candidates: Allow words of length > 31 in wordlists for -a 0 for some slow hashes if no rules are in use
- Password candidates: Do not use $HEX[] if the password candidate is a valid UTF-8 string and print out as-is
- Pause mode: Allow quit program also if in pause mode
- Pause mode: Ignore runtime limit in pause mode
- Status view: Show core-clock, memory-clock and execution time in benchmark-mode in case --machine-readable is activated
- Status view: Show temperature, coreclock, memoryclock, fanspeed and pci-lanes for devices using AMDGPU-Pro driver
- Status view: Show the current first and last password candidate test queued for execution per device (as in JtR)
- Status view: Show the current position in the queue for both base and modifier (Example: Wordlist 2/5)
- Markov statistics: Update hashcat.hcstat which is used as reference whenever the user defines a mask
- Charsets: Added lowercase ascii hex (?h) and uppercase ascii hex (?H) as predefined charsets

##
## Algorithms
##

- Added hash-mode 14000 = DES (PT = $salt, key = $pass)
- Added hash-mode 14100 = 3DES (PT = $salt, key = $pass)
- Added hash-mode 14400 = SHA1(CX)
- Added hash-mode 99999 = Plaintext
- Extended hash-mode 3200 = bcrypt: Accept signature $2b$ (February 2014)
- Improved hash-mode 8300 = DNSSEC: Additional parsing error detection

##
## Bugs
##

- Custom charset from file parsing code did not return an error if an error occured
- Fix some clSetKernelArg() size error that caused slow modes to not work anymore in -a 1 mode
- Hash-mode 11600 = (7-Zip): Depending on input hash a clEnqueueReadBuffer(): CL_INVALID_VALUE error occured
- Hash-mode 22 = Juniper Netscreen/SSG (ScreenOS): Fix salt length for -m 22 in benchmark mode
- Hash-Mode 5500 = NetNTLMv1 + ESS: Fix loading of NetNTLMv1 + SSP hash
- Hash-mode 6000 = RipeMD160: Fix typo in array index number
- If cracking a hash-mode using unicode passwords, length check of a mask was not taking into account
- If cracking a large salted hashlist the wordlist reject code was too slow to handle it, leading to 0H/s
- Null-pointer dereference in outfile-check shutdown code when using --outfile-check-dir, leading to segfault
- On startup hashcat tried to access the folder defined in INSTALL_FOLDER, leading to segfault if that folder was not existing
- Random rules generator code used invalid parameter for memory copy function (M), leading to use of invalid rule
- Sanity check for --outfile-format was broken if used in combination with --show or --left

##
## Workarounds
##

- Workaround added for AMDGPU-Pro OpenCL runtime: Failed to compile hash-mode 10700 = PDF 1.7 Level 8
- Workaround added for AMDGPU-Pro OpenCL runtime: Failed to compile hash-mode 1800 = sha512crypt
- Workaround added for NVidia OpenCL runtime: Failed to compile hash-mode 6400 = AIX {ssha256}
- Workaround added for NVidia OpenCL runtime: Failed to compile hash-mode 6800 = Lastpass + Lastpass sniffed
- Workaround added for macOS OpenCL runtime: Failed to compile hash-mode 10420 = PDF 1.1 - 1.3 (Acrobat 2 - 4)
- Workaround added for macOS OpenCL runtime: Failed to compile hash-mode 1100 = Domain Cached Credentials (DCC), MS Cache
- Workaround added for macOS OpenCL runtime: Failed to compile hash-mode 13800 = Windows 8+ phone PIN/Password
- Workaround added for pocl OpenCL runtime: Failed to compile hash-mode 5800 = Android PIN

##
## Performance
##

- Improved performance for rule-based attacks for _very_ fast hashes like MD5 and NTLM by 30% or higher
- Improved performance for DEScrypt on AMD, from 373MH/s to 525MH/s
- Improved performance for raw DES-based algorithms (like LM) on AMD, from 1.6GH/s to 12.5GH/s
- Improved performance for raw SHA256-based algorithms using meet-in-the-middle optimization, reduces 7/64 steps
- Improved performance for SAP CODVN B (BCODE) and SAP CODVN F/G (PASSCODE) due to register handling optimization, gives 3% and 25%
- Improved performance by reducing maximum number of allowed function calls per rule from 255 to 31
- Improved performance by update the selection when to use #pragma unroll depending on OpenCL runtime vendor

- Full performance comparison sheet v3.10 vs. v3.20: https://docs.google.com/spreadsheets/d/1B1S_t1Z0KsqByH3pNkYUM-RCFMu860nlfSsYEqOoqco/edit#gid=1591672380

##
## Technical
##

- Autotune: Do not run any caching rounds in autotune in DEBUG mode if -n and -u are specified
- Bash completion: Removed some v2.01 leftovers in the bash completion configuration
- Benchmark: Do not control fan speed in benchmark mode
- Benchmark: On macOS, some hash-modes can't compile because of macOS OpenCL runtime. Skip them and move on to the next
- Building: Added Makefile target "main_shared", a small how-to-use libhashcat example
- Building: Added many additional compiler warning flags in Makefile to improve static code error detection
- Building: Added missing includes for FreeBSD
- Building: Added some types for windows only in case _BASETSD_H was not set
- Building: Changed Makefile to strip symbols in the linker instead of the compiler
- Building: Defined NOMINMAX macro to prevent definition min and max macros in stdlib header files
- Building: Enabled ASLR and DEP for Windows builds
- Building: Fixed almost all errors reported by cppcheck and scan-build
- Building: On macOS, move '-framework OpenCL' from CFLAGS to LDFLAGS
- Building: On macOS, use clang as default compiler
- Building: Support building on Msys2 environment
- Building: Use .gitmodules to simplify the OpenCL header dependency handling process
- Charsets: Added DES_full.charset
- Data Types: Replaced all integer macros with enumerator types
- Data Types: Replaced all integer variables with true bool variables in case they are used as a bool
- Data Types: Replaced all string macros with static const char types
- Data Types: Replaced all uint and uint32_t to u32
- Data Types: Replaced atoi() with atoll(). Eliminates sign conversion warnings
- Documents: Added docs/credits.txt
- Documents: Added docs/team.txt
- Documents: Changed rules.txt to match v3.20 limitations
- Error handling (file handling): Fixed a couple of filepointer leaks
- Error handling (format strings): Fixed a few printf() formats, ex: use %u instead of %d for uint32_t
- Error handling (memory allocation): Removed memory allocation checks, just print to stderr instead
- Error handling (startup): Added some missing returncode checks to get_exec_path()
- Fanspeed: Check both fanpolicy and fanspeed returncode and disable retain support if any of them fail
- Fanspeed: Minimum fanspeed for retain support increased to 33%, same as NV uses as default on windows
- Fanspeed: Reset PID controler settings to what they were initially
- Fanspeed: Set fan speed to default on quit
- File handling: Do a single write test (for files to be written later) directly on startup
- File locking: Use same locking mechanism in potfile as in outfile
- Hardware management: Fixed calling conventions for ADL, NvAPI and NVML on windows
- Hardware management: Improved checking for successfull load of the NVML API
- Hardware management: In case fanspeed can not be set, disable --gpu-temp-retain automatically
- Hardware management: In case of initialization error show it only once to the user on startup
- Hardware management: Refactored all code to return returncode (0 or -1) instead of data for more easy error handling
- Hardware management: Refactored macros to real functions
- Hardware management: Removed kernel exec timeout detection on NVIDIA, should no longer occur due to autotune
- Hardware management: Replaced NVML registry functions macros with their ascii versions (Adds NVML support for XP)
- Hashlist loading: Do not load data from hashfile if hashfile changed during runtime
- Kernel cache: Fixed checksum building on oversized device version or driver version strings
- Logging: Improved variable names in hashcat.log
- Loopback: Refactored --loopback support completely, no longer a recursive function
- Memory management: Fixed some memory leaks on shutdown
- Memory management: Got rid of all global variables
- Memory management: Got rid of local_free() and global_free(), no longer required
- Memory management: Refactored all variables with HCBUFSIZ_LARGE size from stack to heap, macOS doesn't like that
- OpenCL Headers: Select OpenCL headers tagged for OpenCL 1.2, since we use -cl-std=CL1.2
- OpenCL Kernels: Added const qualifier to variable declaration of matching global memory objects
- OpenCL Kernels: Got rid of one global kernel_threads variable
- OpenCL Kernels: Moved OpenCL requirement from v1.1 to v1.2
- OpenCL Kernels: Recognize reqd_work_group_size() values from OpenCL kernels and use them in the host if possible
- OpenCL Kernels: Refactored common function append_0x01()
- OpenCL Kernels: Refactored common function append_0x02()
- OpenCL Kernels: Refactored common function append_0x80()
- OpenCL Kernels: Refactored rule function append_block1()
- OpenCL Kernels: Refactored rule function rule_op_mangle_delete_last()
- OpenCL Kernels: Refactored rule function rule_op_mangle_dupechar_last()
- OpenCL Kernels: Refactored rule function rule_op_mangle_rotate_left()
- OpenCL Kernels: Refactored rule function rule_op_mangle_rotate_right()
- OpenCL Kernels: Support mixed kernel thread count for mixed kernels in the same source file
- OpenCL Kernels: Switch from clz() to ffz() for bitsliced algorithms
- OpenCL Kernels: Using platform vendor name is better than using device vendor name for function detection
- OpenCL Runtime: Updated AMDGPU-Pro and AMD Radeon driver version check
- OpenCL Runtime: Updated Intel OpenCL runtime version check
- OpenCL Runtime: Updated NVIDIA driver version check
- Password candidates: The maximum word length in a wordlist is 31 not 32, because 0x80 will eventually be appended
- Potfile: Base logic switched; Assuming the potfile is larger than the hashlist it's better to load hashlist instead of potfile entries
- Potfile: In case all hashes were cracking using potfile abort and inform user
- Restore: Automatically unlink restore file if all hashes have been cracked
- Restore: Do not unlink restore file if restore is disabled
- Rules: Refactored macros to real functions
- Status: Added Input.Queue.Base and Input.Queue.Mod to help the user better understand this concept
- Status: Do not wait for the progress mutex to read and store speed timer
- Status: Do not show Recovered/Time when cracking < 1000 hashes
- Status: Do not show Recovered/Time as floats but as integers to reduce over-information
- Tests: Removed rules_test/ subproject: Would require total rewrite but not used in a long time
- Threads: Replaced all calls to getpwuid() with getpwuid_r() to ensure thread safety
- Threads: Replaced all calls to gmtime() with gmtime_r() to ensure thread safety
- Threads: Replaced all calls to strtok() with strtok_r() to ensure thread safety
- Wordlists: Use larger counter variable to handle larger wordlists (that is > 2^32 words)
- X11: Detect missing coolbits and added some help text for the user how to fix it

* changes v3.00 -> v3.10:

##
## Improvements
##

- Added mask display to modes 3, 6, and 7. Allows the user to see the custom character set used during the run
- Make Linux build POSIX compatible; Also allow it to actually compile on musl-libc systems
- Add support to compile on FreeBSD
- Make use of cl_context_properties[] to clCreateContext(), even if OpenCL specification allow the use of NULL, some runtimes fail without
- The Time.Estimated attribute in status display should also show --runtime limit if user set it
- Fix some strict aliasing rule violation on older compilers
- Fix some variable initializers on older compilers
- Replace DARWIN macro with compiler predefined macro __APPLE__
- Replace LINUX macro with compiler predefined macro __linux__
- Allow the use of enc_id == 0 in hash-mode 10600 and 10700 as it takes no part in the actual computation
- Get rid of exit() calls in OpenCL wrapper library with the goal to have a better control which error can be ignored under special circumstances
- Do not error and exit if an OpenCL platform has no devices, just print a warning and continue with the next platform
- Workaround for OpenCL runtimes which do not accept -I parameter in the OpenCL kernel build options even if this is an OpenCL standard option
- Workaround for OpenCL runtimes which do accept -I parameter in the OpenCL kernel build options, but do not allow quotes
- Output cracked hashes on Windows using \r\n and not \n
- Replace RegGetValue() with RegQueryValueEx() to enable Windows XP 32 bit compatibility
- Slightly increased NVidias rule-processing performance by using generic instructions instead of byte_perm()
- Add support for @ rule (RULE_OP_MANGLE_PURGECHAR) to use on GPU
- Add support for --outfile (short -o) to be used together with --stdout
- Skip periodic status output whenever --stdout is used together with stdin mode, but no outfile was specified
- Show error message if --show is used together with --outfile-autohex-disable (this is currently not supported)
- Show error message if --skip/--limit is used together with mask files or --increment
- Workaround for NVidia OpenCL runtime bug causing -m 6223 to not crack any hashes even with the correct password candidate

##
## Bugs
##

- Fixed a bug where CRAM MD5 checked salt length instead of hash length
- Fixed a bug where hashcat is suppressing --machine-readable output in the final status update
- Fixed a bug where hashcat did not check the return of realpath() and crashes uncontrolled if the path does not exist
- Fixed a bug where hashcat crashes for accessing deallocated buffer if user spams "s" shortly before hashcat shuts down
- Fixed a bug where hashcat crashes in case of a scrypt P setting > 1
- Fixed a bug where hashcat did not correctly use the newly cracked plains whenever --loopback or the induction folder was used
- Fixed a bug where hashcat did not correctly remove hashes of type WPA/WPA2 even if present in potfile
- Fixed a bug where hashcat reported an invalid password for a zero-length password in LM
- Fixed a bug where hashcat did not take into account how long it takes to prepare a session when auto-aborting with --runtime is in use
- Fixed a bug where some kernels used COMPARE_M_SIMD instead of COMPARE_S_SIMD in singlehash mode

##
## Algorithms
##

- Added new hash-mode 13900 = OpenCart

* changes v2.01 -> v3.00:

This release markes the fusion of "hashcat" and "oclHashcat" into "hashcat".
It combines all features of all hashcat projects in one project.

##
## Features
##

- Support for Apple OpenCL runtime
- Support for NVidia OpenCL runtime (replaces CUDA)
- Support for Mesa (Gallium) OpenCL runtime
- Support for pocl OpenCL runtime
- Support for Khronos' OSS OpenCL reference implementation for building
- Support to utilize OpenCL devices-types other than GPU, ex: CPU and FPGA
- Support to utilize multiple different OpenCL platforms in parallel, ex: AMD + NV
- Support to utilize multiple different OpenCL device-types in parallel, ex: GPU + CPU
- Added option --opencl-platform to select a specific OpenCL platform
- Added option --opencl-device-types select specific OpenCL device types
- Added option --opencl-vector-width to override automatically selected vector-width size
- Added makefile native compilation target
- Added makefile install and uninstall targets
- Added autotuning engine and user-configurable tuning database
- Added current engine clock, current memory clock and pci-e lanes to the status display
- Added support for --gpu-temp-retain for NVidia GPU, both Linux and Windows
- Added execution timer of the running kernel to the status display
- Added command prompt to quit at next restore checkpoint
- Added human-readable error message for the OpenCL error codes
- Added option --potfile-path to override potfile path
- Added option --veracrypt-keyfile to set Keyfiles used, can be multiple
- Added option --veracrypt-pim to set the VeraCrypt personal iterations multiplier
- Added option --machine-readable for easier parsing of output
- Added option --powertune-enable to work with NVidia devices as well, not just AMD
- Added option --stdout to print candidates instead of trying to crack a hash

##
## Algorithms
##

- Added new hash-mode   125 = ArubaOS
- Added new hash-mode 12900 = Android FDE (Samsung DEK)
- Added new hash-mode 13000 = RAR5
- Added new hash-mode 13100 = Kerberos 5 TGS-REP etype 23
- Added new hash-mode 13200 = AxCrypt
- Added new hash-mode 13300 = AxCrypt in memory SHA1
- Added new hash-mode 13400 = Keepass 1 (AES/Twofish) and Keepass 2 (AES)
- Added new hash-mode 13500 = PeopleSoft PS_TOKEN
- Added new hash-mode 13600 = WinZip
- Added new hash-mode 137** = VeraCrypt
- Added new hash-mode 13800 = Windows 8+ phone PIN/Password

##
## Performance
##

- Full Table: https://docs.google.com/spreadsheets/d/1B1S_t1Z0KsqByH3pNkYUM-RCFMu860nlfSsYEqOoqco/edit#gid=0

##
## Improvements
##

- Reordering of files to help integration into linux distributions ~/.hashcat etc
- Use a profile directory to write temporary files (session, potfile etc.)
- Workaround dependencies on AMD APP-SDK AMD ADL, NV CUDA-SDK, NV ForceWare, NVML and NVAPI; they are no longer required
- Load external libraries dynamic at runtime instead of link them static at compile-time
- Benchmark accuracy improved; Is now on par to: singlehash -a 3 -w 3 ?b?b?b?b?b?b?b
- Benchmark no longer depends on a fixed time
- Removed option --benchmark-mode, therefore support --workload-profile in benchmark-mode
- Enabled support of --machine-readable in combination with --benchmark for automated benchmark processing
- Replaced --status-automat entirely with --machine-readable to make it more consistent among benchmark and non-benchmark mode
- Extended support from 14 to 255 functions calls per rule
- Extended password length up to 32 for 7zip
- Extended salt length up to 55 for raw hash types, eg: md5($pass.$salt)
- Extended version information
- Removed some duplicate rules in T0XlCv1, d3ad0ne and dive
- Redesigned changes.txt layout
- Redesigned --help menu layout

##
## Bugs
##

- Fixed a bug in speed display: In some situation, especially with slow hashes or lots of salts, it showed a speed of 0H/s
- Fixed a bug in restore handling: user immediately aborting after restart broke the restore file
- Fixed a bug in line counter: conditional jump or move depends on an uninitialised value
- Fixed a bug in rule-engine for NVidia devices: code for left- and right-shift were switched
- Fixed a bug in dive.rule: rules were not updated after the function 'x' was renamed to 'O'
- Fixed a bug in memory allocation "OpenCL -4 error": used unitialized value in a special situation
- Fixed a bug in memory handling: heap buffer overflow
- Fixed a bug in memory handling: out of bounds access
- Fixed a bug in implementation of DCC2: forced default iteration count for hashes to 10240
- Fixed a bug in implementation of WPA/WPA2: MAC and nonce stay one their original position as in the hccap file
- Fixed a bug in implementation of GOST R 34.11-94: zero length passwords were not cracked
- Fixed a bug in implementation of BLAKE2-512 kernels: incorrect access of the esalt buffer

##
## Technical
##

- Removed deprecated GCC version check requirement
- Removed NPROCS from Makefile, let make automatically detect the optimal number of parallel threads
- Dropped all C++ overloading functions to normal function which helps support more OpenCL platforms
- Renamed functions in common.h to emphasize their purpose
- Refactorized fast-hash kernels to enable SIMD on all OpenCL platforms
- Refactorized SIMD handling: SIMD the inner-loop not the outer-loop to save registers
- Workaround missing clEnqueueFillBuffer() support in certain OpenCL runtimes
- Added amd_bytealign() support in non-AMD OpenCL runtimes
- Added amd_bfe() support in non-AMD OpenCL runtimes
- Added several macros to allow writing optimized code for the different OpenCL platforms
- Replaced typedef for bool with stdbool.h
- Added special DEBUG environment variables to the makefile
- Hashcat now acquires an exclusive lock before writing to any file
- Changed buffers to not use same buffer for both input and output at the same time with snprintf()
- Check for allocatable device-memory depending on kernel_accel amplifier before trying to allocate
- Added additional check for max. ESSID length to prevent possible crashes
- Use a GCC equivalent for __stdcall where applicable
- Synchronize maximum output line size with input line size
- Increased maximum hash line size to 0x50000
- Run weak-hash checks only in straight-attack mode, this greatly reduces code complexity
- Restrict loopback option to straight attack-mode
- Moved rules_optimize to hashcat-utils
- Stick to older libOpenCL in binary package to avoid errors like this: version `OPENCL_2.0' not found
- Tightened hash parser for several algorithms
- Updated old RC4 code in Kerberos 5
- Limited the salt length of Juniper Netscreen/SSG (ScreenOS) hashes to 10
- Updated algorithm used to automatically select an ideal --scrypt-tmto value
- Renamed option --gpu-accel to --kernel-accel
- Renamed option --gpu-loops to --kernel-loops
- Renamed option --gpu-devices to --opencl-devices
- Added inline declaration to functions from simd.c, common.c, rp.c and types_ocl.c to increase performance
- Dropped static declaration from functions in all kernel to achieve OpenCL 1.1 compatibility
- Added -cl-std=CL1.1 to all kernel build options
- Created environment variable to inform NVidia OpenCL runtime to not create its own kernel cache
- Created environment variable to inform pocl OpenCL runtime to not create its own kernel cache
- Dropped special 64-bit rotate() handling for NV, it seems that they've added it to their OpenCL runtime
- Completely get rid of HAVE_ADL, HAVE_NVML and HAVE_NVAPI in sources
- Replaced NVAPI with NVML on windows<|MERGE_RESOLUTION|>--- conflicted
+++ resolved
@@ -30,11 +30,8 @@
 ##
 
 - Backend: Changed the maximum number of compute devices from 64 to 128
-<<<<<<< HEAD
+- Tests: Improved tests for hash-mode 11300 (Bitcoin/Litecoin wallet.dat)
 - Tests: Improved tests for hash-mode 16800 (WPA-PMKID-PBKDF2)
-=======
-- Tests: Improved tests for hash-mode 11300 (Bitcoin/Litecoin wallet.dat)
->>>>>>> f8194bea
 
 * changes v5.1.0 -> v6.0.0
 
