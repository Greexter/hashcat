--- conflicted
+++ resolved
@@ -4,11 +4,8 @@
 ## Algorithms
 ##
 
-<<<<<<< HEAD
 - Added hash-mode: Bitwarden
-=======
 - Added hash-mode: Apple iWork
->>>>>>> ca12f95d
 - Added hash-mode: RSA/DSA/EC/OPENSSH Private Keys
 
 ##
