* changes v6.2.5 -> v6.2.x

##
## Algorithms
##

- Added hash-mode: Exodus Desktop Wallet (scrypt)
- Added hash-mode: PostgreSQL SCRAM-SHA-256
- Added hash-mode: Teamspeak 3 (channel hash)
- Added hash-mode: sha256($salt.sha256_bin($pass))

##
## Features
##

- Added support to building Universal macOS binary on Apple Silicon
- Added support to use --debug-mode in attack-mode 9 (Association Attack)
- Added guess data to --status-json output
- Added hex format for --separator option

##
## Bugs
##

- Fixed bug on benchmark engine, avoid skipping all devices in case of "kernel create error" in one of them
- Fixed bug on benchmark engine, from now it will not stop at the first error detected
- Fixed false negative on Unit Test in case of out-of-memory with grep in single mode
- Fixed false negative on Unit Test with hash-type 25400
- Fixed functional error when nonce-error-corrections that were set on the command line in hash-mode 22000/22001 were not accepted
- Fixed handling of password candidates that are shorter than the minimum password length in Association Attack
- Fixed --hash-info example password output: force uppercase if OPTS_TYPE_PT_UPPER is set
- Fixed method of how OPTS_TYPE_AUX* kernels are called in an association attack, for example in WPA/WPA2 kernel
- Fixed missing option flag OPTS_TYPE_SUGGEST_KG for hash-mode 11600 to inform the user about possible false positives in this mode
- Fixed undefined function call to hc_byte_perm_S() in hash-mode 17010 on non-CUDA compute devices
- Fixed Unit Test early exit on luks test file download/extract failure
- Fixed Unit Test false negative if there are spaces in the filesystem path to hashcat
- Fixed Unit Test salt-max in case of optimized kernel, with hash-type 22 and 23
- Fixed wordlist handling in -m 3000 when candidate passwords use the $HEX[...] syntax

##
## Technical
##

- Association Attack: Enable module specific pw_min and pw_max settings to avoid false positives in -a 9 attack-mode
- Autotune: Added error handling. By default skipping device on error, with --force using accel/loops/threads min values instead
- Backend Info: Added local memory size to output
- CUDA Backend: moved functions to ext_cuda.c/ext_nvrtc.c and includes to ext_cuda.h/ext_nvrtc.h
- Hash Info: show more information (Updated Hash-Format. Added Autodetect, Self-Test, Potfile and Plaintext encoding)
- HIP Backend: moved functions to ext_hip.c/ext_hiprtc.c and includes to ext_hip.h/ext_hiprtc.h
- Kernels: Refactored standard kernel declaration to use a structure holding u32/u64 attributes to reduce the number of attributes
- Makefile: updated MACOSX_DEPLOYMENT_TARGET to 10.15 and removed OpenCL framework from LFLAGS_NATIVE on MacOS
- OpenCL Backend: added workaround to make optimized kernels work on Apple Silicon
- OpenCL Backend: moved functions to ext_OpenCL.c and includes to ext_OpenCL.h
- OpenCL Kernel: Set native_threads to 32 on Apple GPU's for various hash-modes
- OpenCL Runtime: Add some unstable warnings detected on macOS
- OpenCL Runtime: Added support to use Apple Silicon compute devices
- OpenCL Runtime: Set default device-type to GPU with Apple Silicon compute devices
- Status code: updated negative status code (added kernel create failure and resync)
- Status code: updated negative status code, usefull in Unit tests engine (test.sh)
- Tuning Database: Added a warning if a module implements module_extra_tuningdb_block but the installed computing device is not found
- Unit tests: added -r (--runtime) option
- Unit tests: handle negative status code, skip deprecated hash-types, skip hash-types with known perl modules issues, updated output
<<<<<<< HEAD
- Hash Info: show more information (Updated Hash-Format. Added Autodetect, Self-Test, Potfile and Plaintext encoding)
- Backend: with kernel build options, switch from -I to -D INCLUDE_PATH, in order to support Apple Metal runtime
- Kernels: Refactored standard kernel includes in order to support Apple Metal runtime
=======
- Unit tests: Updated test.sh to set default device-type to CPU with Apple Intel and added -f (--force) option
- Usage Screen: On windows console, wait for any keypress if usage_mini_print() is used
- User Options: Add new module function module_hash_decode_postprocess() to override hash specific configurations from command line
>>>>>>> 86b4abde

* changes v6.2.4 -> v6.2.5

##
## Algorithms
##

- Added hash-mode: CRC32C
- Added hash-mode: CRC64Jones
- Added hash-mode: MultiBit Classic .wallet (scrypt)
- Added hash-mode: MurmurHash3
- Added hash-mode: Windows Hello PIN/Password

##
## Performance
##

- PDF Kernel (10700): Improved performance on AMD GPUs by using shared memory for the scratch buffer and disabled inlining to save spilling

##
## Bugs
##

- Fixed divide by zero error because backend_ctx->hardware_power_all was not re-inserted after refactoring device_param->hardware_power
- Fixed invalid handling of initialization value for -m 11500
- Fixed invalid progress counter initialization in attack-mode 9 when using --skip or --restore
- Fixed out-of-boundary reads in attack-mode 9 that were caused by a missing work item limit in the refactored autotune engine
- Fixed out-of-boundary reads in hash-mode 22400 (AES Crypt) kernel
- Fixed strategy for eliminating hashes with zero length in LM when multiple hashes contain a zero hash

##
## Technical
##

- AMD Driver: Updated requirements for AMD Linux drivers to ROCm 4.5 or later due to new HIP interface
- Backend devices: In -S mode, limit the number of workitems so that no more than 2GB of host memory is required per backend device
- Backend devices: In non -S mode, limit the number of workitems so that no more than 4GB of host memory is required per backend device
- Backend types: The default filter for the device types is now set so that only the GPU is used, except for APPLE, where we set CPU
- Benchmark: Update benchmark_deep.pl with new hash modes added (also new hash modes which were added with v6.2.3)
- Electrum Wallet: Added new entropy-based check to test whether the decryption was successful or not
- Module Optimizers: Added OPTS_TYPE_MAXIMUM_THREADS to deactivate the else branch route in the section to find -T before compilation
- Makefile: Added wildcard include src/modules/module_*.mk directive so that plugin developers can add 3rd party libraries for their plugins
- Rejects: Disabled checking of the minimum and maximum length of the password candidate in attack-mode 9 because they are incompatible
- POCL: Added a workaround for an issue in POCL where a quote character is used as a part of the path itself which is passed as a path for the -I option
- Device Threads: The default maximum device thread number has been reduced from 1024 to 256, users can still overwrite with the -T option
- Tuning-DB: Add missing entries for -m 25600 and -m 25800 for CPU cracking
- OpenCL Backend: added workaround to support Apple Silicon (GPU: M1, M1 Pro, and M1 Max)
- MacOS v10.8+ (PBKDF2-SHA512): Added support for parsing new mac2john hash format directly in the module for -m 7100

* changes v6.2.3 -> v6.2.4

##
## Algorithms
##

- Added hash-mode: SNMPv3 HMAC-MD5-96/HMAC-SHA1-96
- Added hash-mode: SNMPv3 HMAC-MD5-96
- Added hash-mode: SNMPv3 HMAC-SHA1-96
- Added hash-mode: SNMPv3 HMAC-SHA224-128
- Added hash-mode: SNMPv3 HMAC-SHA256-192
- Added hash-mode: SNMPv3 HMAC-SHA384-256
- Added hash-mode: SNMPv3 HMAC-SHA512-384
- Added hash-mode: VirtualBox (PBKDF2-HMAC-SHA256 & AES-128-XTS)
- Added hash-mode: VirtualBox (PBKDF2-HMAC-SHA256 & AES-256-XTS)

##
## Features
##

- Added option --deprecated-check-disable to enable deprecated plugins
- Added option --generate-rules-func-sel to specify a pool of operators that the random rule generator is allowed to pick from
- Added option --multiply-accel-disable (short: -M) to disable multiplying of the kernel accel with the multiprocessor count
- Added rule function '3' to change the case of the first letter after the occurrence of N of character X
- Added support for auto tuning --kernel-threads (-T) at startup
- Added support for HIP version 4.3 or later and removed support for older HIP versions as they are not compatible

##
## Bugs
##

- Fixed broken support for --generate-rules-func-min which was ignored under certain conditions
- Fixed buffer overflow in DPAPI masterkey file v1/v2 module in hash_encode() and hash_decode()
- Fixed buffer overflow in Stargazer Stellar Wallet XLM module in hash_encode() when a hash was cracked
- Fixed false negative in all VeraCrypt hash modes if both conditions are met: 1. Use CPU for cracking and 2. PIM area was used
- Fixed invalid data type in the sha384_hmac_init_vector_128() function that take effect if the vector data type was specified manually
- Fixed out-of-boundary read in input_tokenizer() if the signature in the hash is longer than the length of the plugin's signature constant
- Fixed out-of-boundary read in PKZIP masterkey kernel if the password candidate has length zero
- Fixed out-of-boundary read in the Stuffit5 module in hash_decode()
- Fixed random rule generator option --generate-rules-func-min by fixing switch() case to not select a not existing option group type
- Fixed segfault when a combination of the flags --user and --show is given and a hash was specified directly on the command line
- Fixed syntax check of HAS_VPERM macro in several kernel includes causing invalid error message for AMD GPUs on Windows
- Fixed uninitialized tmps variable in autotune for slow hashes by calling _init and _prepare kernel before calling _loop kernel
- Fixed unintentional overwriting of the --quiet option in benchmark and speed-only mode

##
## Performance
##

- AMD GPUs: Add inline assembly code for md5crypt, sha256crypt, PDF 1.7, 7-Zip, RAR3, Samsung Android and Windows Phone 8+
- AMD GPUs: On the Apple OpenCL platform, we ask for the preferred kernel thread size rather than hard-coding 32
- Backend Interface: Replace most of the blocking Compute API functions with asynchronous ones to improve GPU utilization
- Blake Kernels: Optimize 3/4 BLAKE2B_ROUND() 64-bit rotations with inline assembly hc_byte_perm_S() calls
- Blowfish Kernels: Backport optimizations to reduce bank conflicts from bcrypt to Password Safe v2 and Open Document Format (ODF) 1.1
- ECC secp256k1: The inline assembly code for AMD GPUs has been removed as the latest JIT compilers optimize it with the same efficiency
- HIP Kernels: Enable vector data types for HIP kernels for functionality and performance
- Kernel threads: Use warp size / wavefront size query instead of hard-coded values as the basis for kernel threads
- SCRYPT Kernels: Improve Hashcat.hctune entries for many NV and AMD GPUs for hash mode 8900, 9300, 15700 and 22700
- STDIN: Reduce the performance gap between stdin and wordlist by disabling the --stdin-timeout-abort check after 1000 successful reads
- Tuning Database: Add new module function module_extra_tuningdb_block() to extend hashcat.hctune content from a module

##
## Technical
##

- 7-Zip Hook: Increase the supported data length from 320kb to 8mb
- ADL: Updated support for AMD Display Library to 15.0, updated data types
- AMD Driver: Updated requirements for AMD Linux drivers to ROCm 4.3 or later due to new HIP interface
- AMD Driver: Updated requirements for AMD Windows drivers to Adrenalin 21.2.1 or later due to new ADL library
- Autotune: Add autotune event to inform the user about autotune is starting/stopping on startup
- Backend Interface: Implement gpu_bzero() as a gpu_memset() replacement, since all gpu_memset() operations used 0 as the value
- Backend Interface: Improve the query kernel's dynamic memory size based on DEVICE_ATTRIBUTE_MAX_SHARED_MEMORY_PER_BLOCK_OPTIN instead of BF
- Brain Session: Adds hashconfig-specific opti_type and opts_type parameters to the session calculation to enable cover functions like -O
- Commandline: Fix some memory leaks in case hashcat aborts due to command line parameter settings
- Commandline: Throw an error if the separator specified by the user with the -p option is not exactly 1 byte
- Community: Add link to new hashcat discord to docs/contact.txt
- Constants: Make const char * pointers actually const char * const pointers
- Deprecated Plugins: Add new module function module_deprecated_notice() to mark a plugin as deprecated and to return a free text user notice
- Deprecated Plugins: Marked plugins 2500/2501 and 16800/16801 as deprecated
- Encoding: Truncate password candidates in UTF8 -> UTF16 conversion if it contains an invalid UTF8 byte sequence
- Filehandling: Avoid direct access to some file handles and use internal structures instead
- Filehandling: Use const char for fopen mode to fix -Wwrite-strings warnings
- Hardware Monitor: Added support for OverDrive 7 and 8 based GPUs
- HIP Kernels: Dependency on hip/hip runtime.h has been removed to enable easier integration of the HIP backend under Windows
- Kernel cache: Add kernel threads for hash calculation, which will later be used in the file name of the kernel cache
- Memory Management: Check in OpenCL that CL_DEVICE_HOST_UNIFIED_MEMORY is true and if so, then half of the available memory
- Memory Management: Refactored the code responsible for limiting kernel accel with the goal to avoid low host memory situations
- MetaMask: Added special extraction tool for MetaMask wallets
- NEO driver: Activate the NEO driver (Intel GPU) after it passed several tests in hashcat using the latest NEO driver version
- OpenCL Runtime: The use of clUnloadPlatformCompiler () was disabled after some users received unexpected return codes
- OpenCL Runtime: Workaround for Intel OpenCL runtime: segmentation fault when compiling hc_enc_next() / hc_enc_next_global()
- Potfile: Fixed some leaks in potfile_*_open(), potfile_*_close(), potfile_destroy() and don't assume plain file
- RC4 Kernels: Use improved native thread derivation for RC4-based hash modes 7500, 13100, 18200, 25400
- Shared Memory: Calculate the dynamic memory size of the kernel based on CU_DEVICE_ATTRIBUTE_MAX_SHARED_MEMORY_PER_BLOCK_OPTIN
- Slow kernels: Set some of the slowest kernels to OPTS_TYPE_MP_MULTI_DISABLE to make it easier to handle small word lists
- Status view: Add hash-mode (-m number) in addition to hash-name
- Vendor Discovery: Add "Intel" as a valid vendor name for GPUs on macOS
- MetaMask: Increase the supported data len from 784b to 3136b and set pw-min to 8

* changes v6.2.2 -> v6.2.3

##
## Algorithms
##

- Added hash-mode: AES-128-ECB NOKDF (PT = $salt, key = $pass)
- Added hash-mode: AES-192-ECB NOKDF (PT = $salt, key = $pass)
- Added hash-mode: AES-256-ECB NOKDF (PT = $salt, key = $pass)
- Added hash-mode: iPhone passcode (UID key + System Keybag)
- Added hash-mode: MetaMask Wallet
- Added hash-mode: VeraCrypt PBKDF2-HMAC-Streebog-512 + XTS 512 bit  + boot-mode
- Added hash-mode: VeraCrypt PBKDF2-HMAC-Streebog-512 + XTS 1024 bit + boot-mode
- Added hash-mode: VeraCrypt PBKDF2-HMAC-Streebog-512 + XTS 1536 bit + boot-mode

##
## Features
##

- Added new backend support for HIP, an OpenCL alternative API for AMD GPUs (similar to CUDA for NVIDIA GPUs)
- Added option --markov-inverse to inverse markov statistics, with the idea of reversing the order of the password candidates
- Added temperature watchdog and fanspeed readings for CPU and GPU on macOS using iokit
- Added temperature watchdog and utilization for CPU on linux using sysfs and procfs

##
## Bugs
##

- Fixed access violation in hashconfig_destroy if hashcat_ctx_t is only partially initialized
- Fixed 'E' rule in pure kernel mode which was ignoring letters that are in positions that are multiples of 4
- Fixed false negative in hash-mode 15900 (DPAPI masterkey file v2) if password was longer than 64 characters
- Fixed hashcat_ctx leak and refactor module and kernel existence checks
- Fixed integer overflow in Recovered/Time status view column caused by division > 0 but < 1
- Fixed invalid ETA if --limit was specified, several salts are in a hash list and some of them were found in a potfile
- Fixed memory leak in iconv_ctx and iconv_tmp in backend.c
- Fixed missing option to automatically disable kernel cache in -m 25600 and -m 25800
- Fixed out-of-boundary write in slow candidates mode in combinator attack

##
## Improvements
##

- Alias Devices: Show a warning in case the user specifically listed a device to use which in a later step is skipped because it is an alias of another active device
- Backend Information: Added new column showing the PCI Address per CUDA/OpenCL device to easier identify broken cards
- Bcrypt-SHA1/MD5 Kernels: Get rid of local memory use for binary to hex conversion to avoid false negatives on several OpenCL runtimes
- CPU Affinity: Allow mask up to 64 processors in Windows and remove call to SetThreadAffinityMask as SetProcessAffinityMask limits all threads in process
- Debug Rules: HEX-ify rules debug non-rules outputs that contain colons
- KeePass: Increase supported size for KeePass 1 databases from 300kB to 16MB
- Potfile: Disable potfile for hash-mode 99999
- VeraCrypt: Increase password length support for non-boot volumes from 64 to 128
- WPA Kernels: Increased performance by 3.5% for backend devices controlled by CUDA backend

##
## Technical
##

- Autodetect: Limit the number of errors per hash-mode try to 100 to avoid long startup time
- Brain: Add brain_ctx_t to hashcat_ctx_t to enable runtime check if hashcat was compiled with brain support
- File handling: Do not abort on seeing a BOM in input files, just warn and ignore the BOM
- Folders: Do not escape the variable cpath_real to prevent certain OpenCL runtimes from running into an error which do not support escape characters
- Java Object hashCode: Add OPTS_TYPE_SUGGEST_KG as a default option
- LM: Workaround JiT compiler bug in -m 3000 on NV leading to false negatives with large amount of hashes
- OpenCL Runtime: Workaround a problem of the AMD OpenCL GPU driver under macOS which results in false negatives due to changes in the kernel crypto library
- OpenCL Runtime: Workaround JiT crash (SC failed. No reason given.) on macOS by limiting local memory allocations to 32k
- Status View: Include time and duration info when pausing and resuming
- Tests: Changed tests for VeraCrypt from -a 0 to -a 3, because password extension is not available to all shells
- WinZip Kernel: Increase supported data length from 8k to 16mb

* changes v6.2.1 -> v6.2.2

##
## Algorithms
##

- Added hash-mode: bcrypt(md5($pass)) / bcryptmd5
- Added hash-mode: bcrypt(sha1($pass)) / bcryptsha1
- Added hash-mode: FortiGate256 (FortiOS256)
- Added hash-mode: Linux Kernel Crypto API (2.4)
- Added hash-mode: MurmurHash
- Added hash-mode: OpenEdge Progress Encode
- Added hash-mode: md5(utf16le($pass))
- Added hash-mode: sha1(utf16le($pass))
- Added hash-mode: sha256(utf16le($pass))
- Added hash-mode: sha384(utf16le($pass))
- Added hash-mode: sha512(utf16le($pass))
- Added hash-mode: md5(md5(md5($pass)))
- Added hash-mode: sha1(sha1($salt.$pass.$salt))
- Added hash-mode: sha256($salt.sha256($pass))
- Added hash-mode: sha384($pass.$salt)
- Added hash-mode: sha384($salt.$pass)
- Added hash-mode: sha384($salt.utf16le($pass))
- Added hash-mode: sha384(utf16le($pass).$salt)

##
## Features
##

- Autodetect hash-type: performs an automatic analysis of input hash(es), either listing compatible algorithms, or executing the attack (if only one compatible format is found)
- Autodetect hash-type: added option --identify to only perform autodetection of hash-type, without back-end device initialization

##
## Bugs
##

- Fixed error message in -a 9 mode with rules when number of words from wordlist is not in sync with number of unique salts
- Fixed error-handling logic in monitor thread to not return in case of error (disk full, permission error, ...) but to retry instead
- Fixed false negatives with TrueCrypt/VeraCrypt when zip- or gzip-compressed files were used as keyfiles
- Fixed free memory-size output for skipped GPU (both automatic and manual) of --backend-info information screen

##
## Improvements
##

- AES Crypt Plugin: Reduced max password length from 256 to 128 which improved performance by 22%
- CUDA Backend: If --stdout is used, do not warn about missing CUDA SDK
- Folder Management: Add support for XDG Base Directory specification when hashcat is installed using 'make install'
- Hardware Monitor: Add support for GPU device utilization readings from sysfs (AMD on Linux)
- OpenCL Backend: Use CL_DEVICE_BOARD_NAME_AMD instead of CL_DEVICE_NAME for device name (when supported by OpenCL runtime)
- Performance Monitor: Suggest -S to improve cracking performance in specific attack configurations
- RAR3-p (Compressed): Fix workaround in unrar library in AES constant table generation to enable multi-threading support
- RC4 Kernels: Improved performance by 20%+ with new RC4 code in hash-modes Kerberos 5 (etype 23), MS Office (<= 2003) and PDF (<= 1.6)
- Scrypt Kernels: Re-enable use of kernel cache in scrypt-based kernels
- Status Screen: Show currently-running kernel type (pure, optimized) and generator type (host, device)
- UTF8-to-UTF16: Replaced naive UTF8-to-UTF16 conversion with true conversion for RAR3, AES Crypt, MultiBit HD (scrypt) and Umbraco HMAC-SHA1

##
## Technical
##

- Dependencies: Updated LZMA SDK from 19.00 to 21.02 alpha
- Dependencies: Updated xxHash from 0.1.0 to v0.8.0 - Stable XXH3
- Documentation: Update missing documentation in plugin developer guide for OPTS_TYPE_MP_MULTI_DISABLE and OPTS_TYPE_NATIVE_THREADS
- Hashrate: Update inner-loop hashrate prediction to handle new salt_repeats feature and also respect _loop2 kernel runtime
- Kernels: Add RC4 cipher to crypto library with optimized shared memory access pattern which will not cause any bank conflicts if -u <= 32
- Kernels: Add standalone true UTF8-to-UTF16 converter kernel that runs after amplifier. Use OPTS_TYPE_POST_AMP_UTF16LE from plugin
- Kernel Cache: Add module_jit_build_options() string from modules to kernel cache checksum calculation
- Modules: Recategorized HASH_CATEGORY option in various modules
- Modules: Added hash categories HASH_CATEGORY_IMS and HASH_CATEGORY_CRYPTOCURRENCY_WALLET
- Modules: Changed hash category of Python passlib from HASH_CATEGORY_GENERIC_KDF to HASH_CATEGORY_FRAMEWORK
- Unit-Tests: Added missing support for OPTS_TYPE_LOOP_PREPARE, OPTS_TYPE_LOOP_PREPARE2 and salt_repeats in self-test
- Unit-Tests: Added missing unit-test for Stargazer Stellar Wallet XLM

* changes v6.2.0 -> v6.2.1

##
## Technical
##

- Dependencies: Updated unrar source from 5.9.4 to 6.0.5
- Dependencies: Make unrar dependencies optional and disable hash-mode 23800 if dependency is disabled

* changes v6.1.1 -> v6.2.0

##
## Algorithms
##

- Added hash-mode: Apple iWork
- Added hash-mode: AxCrypt 2 AES-128
- Added hash-mode: AxCrypt 2 AES-256
- Added hash-mode: BestCrypt v3 Volume Encryption
- Added hash-mode: Bitwarden
- Added hash-mode: Dahua Authentication MD5
- Added hash-mode: KNX IP Secure - Device Authentication Code
- Added hash-mode: MongoDB ServerKey SCRAM-SHA-1
- Added hash-mode: MongoDB ServerKey SCRAM-SHA-256
- Added hash-mode: Mozilla key3.db
- Added hash-mode: Mozilla key4.db
- Added hash-mode: MS Office 2016 - SheetProtection
- Added hash-mode: PDF 1.4 - 1.6 (Acrobat 5 - 8) - edit password
- Added hash-mode: PKCS#8 Private Keys
- Added hash-mode: RAR3-p (Compressed)
- Added hash-mode: RAR3-p (Uncompressed)
- Added hash-mode: RSA/DSA/EC/OPENSSH Private Keys
- Added hash-mode: SolarWinds Orion v2
- Added hash-mode: SolarWinds Serv-U
- Added hash-mode: SQLCipher
- Added hash-mode: Stargazer Stellar Wallet XLM
- Added hash-mode: Stuffit5
- Added hash-mode: Telegram Desktop >= v2.1.14 (PBKDF2-HMAC-SHA512)
- Added hash-mode: Umbraco HMAC-SHA1
- Added hash-mode: sha1($salt.sha1($pass.$salt))
- Added hash-mode: sha1(sha1($pass).$salt)

##
## Features
##

- Added new attack-mode: Association Attack (aka "Context Attack") to attack hashes from a hashlist with associated "hints"
- Added support for true UTF-8 to UTF-16 conversion in kernel crypto library
- Added option --hash-info to show generic information for each hash-mode
- Added command prompt [f]inish to tell hashcat to quit after finishing the current attack

##
## Bugs
##

- Fixed access to filename which is a null-pointer in benchmark mode
- Fixed both false negative and false positive results in -m 3000 in -a 3 (affecting only NVIDIA GPU)
- Fixed buffer overflow in -m 1800 in -O mode which is optimized to handle only password candidates up to length 15
- Fixed buffer overflow in -m 4710 in -P mode and only in single hash mode if salt length is larger than 32 bytes
- Fixed hardware management sysfs readings in status screen (typically ROCm controlled GPUs)
- Fixed include guards in several header files
- Fixed incorrect maximum password length support for -m 400 in optimized mode (reduced from 55 to 39)
- Fixed internal access on module option attribute OPTS_TYPE_SUGGEST_KG with the result that it was unused
- Fixed invalid handling of outfile folder entries for -m 22000
- Fixed memory leak causing problems in sessions with many iterations - for instance, --benchmark-all or large mask files
- Fixed memory leaks in several cases of errors with access to temporary files
- Fixed NVML initialization in WSL2 environments
- Fixed out-of-boundary reads in cases where user activates -S for fast but pure hashes in -a 1 or -a 3 mode
- Fixed out-of-boundary reads in kernels using module_extra_buffer_size() if -n is set to 1
- Fixed password reassembling for cracked hashes on host for slow hashes in optimized mode that are longer than 32 characters
- Fixed race condition in potfile check during removal of empty hashes
- Fixed race condition resulting in out of memory error on startup if multiple hashcat instances are started at the same time
- Fixed rare case of misalignment of the status prompt when other user warnings are shown in the hashcat output
- Fixed search of tuning database - if a device was not assigned an alias, it couldn't be found in general
- Fixed test on gzip header in wordlists and hashlists
- Fixed too-early execution of some module functions that use non-final values opts_type and opti_type
- Fixed unexpected non-unique salts in multi-hash cracking in Bitcoin/Litecoin wallet.dat module which led to false negatives
- Fixed unit test for -m 3000 by preventing it to generate zero hashes
- Fixed unit tests using 'null' as padding method in Crypt::CBC but actually want to use 'none'
- Fixed unterminated salt buffer in -m 23400 module_hash_encode() in case salt was of length 256
- Fixed vector datatype support in -m 21100 only -P mode and only -a 3 mode were affected

##
## Improvements
##

- Apple Keychain: Notify the user about the risk of collisions / false positives
- CUDA Backend: Do not warn about missing CUDA SDK installation if --backend-ignore-cuda is used
- CUDA Backend: Give detailed warning if either the NVIDIA CUDA or the NVIDIA RTC library cannot be initialized
- CUDA Backend: Use blocking events to avoid 100% CPU core usage (per GPU)
- OpenCL Runtime: Workaround JiT compiler deadlock on NVIDIA driver >= 465.89
- OpenCL Runtime: Workaround JiT compiler segfault on legacy AMDGPU driver compiling RAR3 OpenCL kernel
- RAR3 Kernels: Improved loop code, improving performance by 23%
- Scrypt Kernels: Added a number of GPU specific optimizations per hash modes to hashcat.hctune
- Scrypt Kernels: Added detailed documentation on device specific tunings in hashcat.hctune
- Scrypt Kernels: Optimized Salsa code portion by reducing register copies and removed unnecessary byte swaps
- Scrypt Kernels: Reduced kernel wait times by making it a true split kernel where iteration count = N value
- Scrypt Kernels: Refactored workload configuration strategy based on available resources
- Startup time: Improved startup time by avoiding some time-intensive operations for skipped devices

##
## Technical
##

- Bcrypt: Make BCRYPT entry for CPU in hashcat.hctune after switch to OPTS_TYPE_MP_MULTI_DISABLE (basically set -n to 1)
- Benchmark: Update benchmark_deep.pl with new hash modes added (also new hash modes which were added with v6.1.0)
- Building: Declare phony targets in Makefile to avoid conflicts of a target name with a file of the same name
- Building: Fixed build warnings on macOS for unrar sources
- Building: Fixed test for DARWIN_VERSION in Makefile
- Commandline Options: Removed option --example-hashes, now an alias of --hash-info
- Compute API: Skipping devices instead of stop if error occured in initialization
- Documentation: Added 3rd party licenses to docs/license_libs
- Hash-Mode 8900 (Scrypt): Changed default benchmark scrypt parameters from 1k:1:1 to 16k:8:1 (default)
- Hash-Mode 11600 (7-Zip): Improved memory handling (alloc and free) for the hook function
- Hash-Mode 13200 (AxCrypt): Changed the name to AxCrypt 1 to avoid confusion
- Hash-Mode 13300 (AxCrypt in-memory SHA1): Changed the name to AxCrypt 1 in-memory SHA1
- Hash-Mode 16300 (Ethereum Pre-Sale Wallet, PBKDF2-HMAC-SHA256): Use correct buffer size allocation for AES key
- Hash-Mode 20710 (sha256(sha256($pass).$salt)): Removed unused code and fixed module_constraints
- Hash-Mode 22000 (WPA-PBKDF2-PMKID+EAPOL): Support loading a hash from command line
- Hash-Mode 23300 (Apple iWork): Use correct buffer size allocation for AES key
- Hash Parser: Output support for machine-readable hash lines in --show and --left and in error messages
- Kernel Development: Kernel cache is disabled automatically when hashcat is compiled with DEBUG=1
- Kernel Functions: Added generic AES-GCM interface see OpenCL/inc_cipher_aes-gcm.h
- Kernel Functions: Refactored OpenCL/inc_ecc_secp256k1.cl many functions, add constants and documentation
- Kernel Functions: Refactored OpenCL/inc_ecc_secp256k1.cl to improve usage in external programs
- Kernel Functions: Wrap atomic functions with hc_ prefix. Custom kernels need to rename "atomic_inc()" to "hc_atomic_inc()"
- Kernel Parameters: Added new parameter 'salt_repeat' to improve large buffer management
- Module Parameters: Add OPTS_TYPE_MP_MULTI_DISABLE for use by plugin developers to prevent multiply -n with the MCU count
- Module Parameters: Add OPTS_TYPE_NATIVE_THREADS for use by plugin developers to enforce native thread count
- Module Structure: Add 3rd party library hook management functions. This also requires an update to all existing module_init()
- OpenCL Runtime: Add support for clUnloadPlatformCompiler() to release some resources after JiT compilation
- OpenCL Runtime: Switched default OpenCL device type on macOS from GPU to CPU. Use -D 2 to enable GPU devices
- OpenCL Runtime: Update module_unstable_warnings() for all hash modes based on most recent versions of many OpenCL runtimes
- Unit tests: Added 'potthrough' (like passthrough, but hash:plain) to tools/test.pl
- Unit tests: Added Python 3 support for all of the Python code in our test framework
- Unit tests: Fixed the packaging of test (-p) feature
- Unit tests: Updated test.sh to show kernel type (pure or optimized) in output
- Unit tests: Use python3/pip3 instead of just python/pip in tools/install_modules.sh

* changes v6.1.0 -> v6.1.1

##
## Bugs
##

- Fixed unresolvable relative paths in hashcat.log

* changes v6.0.0 -> v6.1.0

##
## Algorithms
##

- Added hash-mode: Apple Keychain
- Added hash-mode: XMPP SCRAM

##
## Bugs
##

- Fixed alias detection with additional processor core count check
- Fixed false negatives in hash-mode 10901 if hash-mode 9200, 10000, 10900 or 20300 was used to compile the kernel binary
- Fixed integer overflow for large masks in -a 6 attack mode
- Fixed maximum password length in modules of hash-modes 600, 7800, 7801 and 9900
- Fixed non-zero status code when using --stdout
- Fixed uninitialized value in bitsliced DES kernel (BF mode only) leading to false negatives

##
## Improvements
##

- Compile macOS: Fixed makefile target 'clean' to correctly remove *.dSYM folders
- Compile ZLIB: Fixed makefile include paths in case USE_SYSTEM_ZLIB is used
- Hcchr Files: Renamed some .charset files into .hcchr files
- Hash-Mode 21200 (md5(sha1($salt).md5($pass))): Improved speed by using pre-computed SHA1
- OpenCL Devices: Utilize PCI domain to improve alias device detection
- OpenCL Kernels: Added datatypes to literals of enum costants
- OpenCL Kernels: Added pure kernels for hash-mode 600 (BLAKE2b-512)
- OpenCL Runtime: Add some unstable warnings for some SHA512 based algorithms on AMD GPU on macOS
- OpenCL Runtime: Reinterpret return code CL_DEVICE_NOT_FOUND from clGetDeviceIDs() as non-fatal

##
## Technical
##

- Backend: Changed the maximum number of compute devices from 64 to 128
- Tests: Improved tests for hash-mode 11300 (Bitcoin/Litecoin wallet.dat)
- Tests: Improved tests for hash-mode 13200 (AxCrypt)
- Tests: Improved tests for hash-mode 13600 (WinZip)
- Tests: Improved tests for hash-mode 16400 (CRAM-MD5 Dovecot)
- Tests: Improved tests for hash-mode 16800 (WPA-PMKID-PBKDF2)

* changes v5.1.0 -> v6.0.0

##
## Features
##

- Refactored hash-mode integration and replaced it with a fully modularized plugin interface
- Converted all existing hardwired hash-modes to hashcat plugins
- Added comprehensive plugin developer guide on adding new/custom hash-modes to hashcat
- Refactored compute backend interface to allow adding compute API other than OpenCL
- Added CUDA as a new compute backend (enables hashcat to run on NVIDIA Jetson, IBM POWER9 w/ Nvidia V100, etc.)
- Support automatic use of all available GPU memory when using CUDA backend
- Support automatic use of all available CPU cores for hash-mode-specific hooks
- Support on-the-fly loading of compressed wordlists in zip and gzip format
- Support deflate decompression for the 7-Zip hash-mode using zlib hook
- Added additional documentation on hashcat brain, slow-candidate interface and keyboard-layout mapping features
- Keep output of --show and --left in the original ordering of the input hash file
- Improved performance of many hash-modes

##
## Algorithms
##

- Added hash-mode: AES Crypt (SHA256)
- Added hash-mode: Android Backup
- Added hash-mode: AuthMe sha256
- Added hash-mode: BitLocker
- Added hash-mode: BitShares v0.x
- Added hash-mode: Blockchain, My Wallet, Second Password (SHA256)
- Added hash-mode: Citrix NetScaler (SHA512)
- Added hash-mode: DiskCryptor
- Added hash-mode: Electrum Wallet (Salt-Type 3-5)
- Added hash-mode: Huawei Router sha1(md5($pass).$salt)
- Added hash-mode: Java Object hashCode()
- Added hash-mode: Kerberos 5 Pre-Auth etype 17 (AES128-CTS-HMAC-SHA1-96)
- Added hash-mode: Kerberos 5 Pre-Auth etype 18 (AES256-CTS-HMAC-SHA1-96)
- Added hash-mode: Kerberos 5 TGS-REP etype 17 (AES128-CTS-HMAC-SHA1-96)
- Added hash-mode: Kerberos 5 TGS-REP etype 18 (AES256-CTS-HMAC-SHA1-96)
- Added hash-mode: MultiBit Classic .key (MD5)
- Added hash-mode: MultiBit HD (scrypt)
- Added hash-mode: MySQL $A$ (sha256crypt)
- Added hash-mode: Open Document Format (ODF) 1.1 (SHA-1, Blowfish)
- Added hash-mode: Open Document Format (ODF) 1.2 (SHA-256, AES)
- Added hash-mode: Oracle Transportation Management (SHA256)
- Added hash-mode: PKZIP archive encryption
- Added hash-mode: PKZIP Master Key
- Added hash-mode: Python passlib pbkdf2-sha1
- Added hash-mode: Python passlib pbkdf2-sha256
- Added hash-mode: Python passlib pbkdf2-sha512
- Added hash-mode: QNX /etc/shadow (MD5)
- Added hash-mode: QNX /etc/shadow (SHA256)
- Added hash-mode: QNX /etc/shadow (SHA512)
- Added hash-mode: RedHat 389-DS LDAP (PBKDF2-HMAC-SHA256)
- Added hash-mode: Ruby on Rails Restful-Authentication
- Added hash-mode: SecureZIP AES-128
- Added hash-mode: SecureZIP AES-192
- Added hash-mode: SecureZIP AES-256
- Added hash-mode: SolarWinds Orion
- Added hash-mode: Telegram Desktop App Passcode (PBKDF2-HMAC-SHA1)
- Added hash-mode: Telegram Mobile App Passcode (SHA256)
- Added hash-mode: Web2py pbkdf2-sha512
- Added hash-mode: WPA-PBKDF2-PMKID+EAPOL
- Added hash-mode: WPA-PMK-PMKID+EAPOL
- Added hash-mode: md5($salt.sha1($salt.$pass))
- Added hash-mode: md5(sha1($pass).md5($pass).sha1($pass))
- Added hash-mode: md5(sha1($salt).md5($pass))
- Added hash-mode: sha1(md5(md5($pass)))
- Added hash-mode: sha1(md5($pass.$salt))
- Added hash-mode: sha1(md5($pass).$salt)
- Added hash-mode: sha1($salt1.$pass.$salt2)
- Added hash-mode: sha256(md5($pass))
- Added hash-mode: sha256($salt.$pass.$salt)
- Added hash-mode: sha256(sha256_bin($pass))
- Added hash-mode: sha256(sha256($pass).$salt)

##
## Bugs
##

- Fixed buffer overflow in build_plain() function
- Fixed buffer overflow in mp_add_cs_buf() function
- Fixed calculation of brain-session ID - only the first hash of the hashset was taken into account
- Fixed cleanup of password candidate buffers on GPU as set from autotune when -n parameter was used
- Fixed copy/paste error leading to invalid "Integer overflow detected in keyspace of mask" in attack-mode 6 and 7
- Fixed cracking multiple Office hashes (modes 9500, 9600) if hashes shared the same salt
- Fixed cracking of Blockchain, My Wallet (V1 and V2) hashes when testing decrypted data in unexpected format
- Fixed cracking of Cisco-PIX and Cisco-ASA MD5 passwords in mask-attack mode when mask > length 16
- Fixed cracking of DNSSEC (NSEC3) hashes by replacing all dots in the passwords with lengths
- Fixed cracking of Electrum Wallet Salt-Type 2 hashes
- Fixed cracking of NetNTLMv1 passwords in mask-attack mode when mask > length 16 (optimized kernels only)
- Fixed cracking of RAR3-hp hashes with pure kernel for passwords longer than 28 bytes
- Fixed cracking of VeraCrypt Streebog-512 hashes (CPU only)
- Fixed cracking raw Streebog-HMAC 256 and 512 hashes for passwords of length >= 64
- Fixed cracking raw Whirlpool hashes cracking for passwords of length >= 32
- Fixed incorrect progress-only result in a special race condition
- Fixed invalid call of mp_css_utf16le_expand()/mp_css_utf16be_expand() in slow-candidate sessions
- Fixed invalid password truncation in attack-mode 1 when the final password is longer than 32 characters
- Fixed invalid use of --hex-wordlist if encoded wordlist string is larger than length 256
- Fixed maximum password length limit which was announced as 256 but was actually 255
- Fixed out-of-boundary read in pure kernel rule engine rule 'p' when parameter was set to 2 or higher
- Fixed out-of-boundary write to decrypted[] in DPAPI masterkey file v1 kernel
- Fixed output of IKE PSK (mode 5300 and 5400) hashes to use separators in the correct position
- Fixed output password of "e" rule in pure and CPU rule engine when separator character is also the first letter
- Fixed problem with usage of hexadecimal notation (\x00-\xff) within rules
- Fixed race condition in maskfile mode by using a dedicated flag for restore execution
- Fixed some memory leaks when hashcat is shutting down due to some file error
- Fixed some memory leaks when mask-files are used in optimized mode
- Fixed --status-json to correctly escape certain characters in hashes
- Fixed the 7-Zip parser to allow the entire supported range of encrypted and decrypted data lengths
- Fixed the validation of the --brain-client-features command line argument (only values 1, 2 or 3 are allowed)

##
## Improvements
##

- Bitcoin Wallet: Be more user friendly by allowing a larger data range for ckey and public_key
- Brain: Added new parameter --brain-server-timer to specify seconds between scheduled backups
- Building: Fix for library compilation failure due to multiple defenition of sbob_xx64()
- Cracking bcrypt and Password Safe v2: Use feedback from the compute API backend to dynamically calculate optimal thread count
- Dictstat: On Windows, the st_ino attribute in the stat struct is not set, which can lead to invalid cache hits. Added the filename to the database entry.
- Documents: Added README on how to build hashcat on Cygwin, MSYS2 and WSL
- File handling: Print a truncation warning when an oversized line is detected
- My Wallet: Added additional plaintext pattern used in newer versions
- Office cracking: Support hash format with second block data for 40-bit oldoffice files (eliminates false positives)
- OpenCL Runtime: Added a warning if OpenCL runtime NEO, Beignet, POCL (v1.4 or older) or MESA is detected, and skip associated devices (override with --force)
- OpenCL Runtime: Allow the kernel to access post-48k shared memory region on CUDA. Requires both module and kernel preparation
- OpenCL Runtime: Disable OpenCL kernel cache on Apple for Intel CPU (throws CL_BUILD_PROGRAM_FAILURE for no reason)
- OpenCL Runtime: Do not run shared- or constant-memory size checks if their memory type is of type global memory (typically CPU)
- OpenCL Runtime: Improve ROCm detection and make sure to not confuse with recent AMDGPU drivers
- OpenCL Runtime: Not using amd_bytealign (amd_bitalign is fine) on AMDGPU driver drastically reduces JiT segfaults
- OpenCL Runtime: Unlocked maximum thread count for NVIDIA GPU
- OpenCL Runtime: Update unstable mode warnings for Apple and AMDGPU drivers
- OpenCL Runtime: Workaround JiT compiler error on AMDGPU driver compiling WPA-EAPOL-PBKDF2 OpenCL kernel
- OpenCL Runtime: Workaround JiT compiler error on ROCm 2.3 driver if the 'inline' keyword is used in function declaration
- OpenCL Runtime: Workaround memory allocation error on AMD driver on Windows leading to CL_MEM_OBJECT_ALLOCATION_FAILURE
- OpenCL Runtime: Removed some workarounds by calling chdir() to specific folders on startup
- Outfile: Added new system to specify the outfile format, the new --outfile-format now also supports timestamps
- Startup Checks: Improved the pidfile check: Do not just check for existing PID, but also check executable filename
- Startup Checks: Prevent the user from modifying options which are overwritten automatically in benchmark mode
- Startup Screen: Add extra warning when using --force
- Startup Screen: Add extra warning when using --keep-guessing
- Startup Screen: Provide an estimate of host memory required for the requested attack
- Status Screen: Added brain status for all compute devices
- Status Screen: Added remaining counts and changed recovered count logic
- Status Screen: Added --status-json flag for easier machine reading of hashcat status output
- Tab Completion: Allow using "make install" version of hashcat
- Tuning Database: Updated hashcat.hctune with new models and refreshed vector width values
- VeraCrypt: Added support for VeraCrypt PIM brute-force, replaced --veracrypt-pim with --veracrypt-pim-start and --veracrypt-pim-stop
- WipZip cracking: Added two byte early reject, resulting in higher cracking speed
- WPA/WPA2 cracking: In the potfile, replace password with PMK in order to detect already cracked networks across all WPA modes

##
## Technical
##

- Backend Interface: Added new options --backend-ignore-cuda and --backend-ingore-opencl to prevent CUDA and/or OpenCL API from being used
- Binary Distribution: Removed 32-bit binary executables
- Building: On macOS, switch from ar to /usr/bin/ar to improve building compatibility
- Building: Skipping Travis/Appveyor build for non-code changes
- Codebase: Cleanup of many unused rc_* variables
- Codebase: Fixed some printf() format arguments
- Codebase: Fixed some type casting to avoid truncLongCastAssignment warnings
- Codebase: Moved hc_* file functions from shared.c to filehandling.c
- Codebase: Ran through a bunch of clang-tidy checkers and updated code accordingly
- Codebase: Remove redundant calls to fclose()
- Dependencies: Updated LZMA-Headers from 18.05 to 19.00
- Dependencies: Updated OpenCL-Headers to latest version from GitHub master repository
- Hash-Mode 12500 (RAR3-hp): Allow cracking of passwords up to length 64
- Hash-mode 1460 (HMAC-SHA256 (key = $salt)): Allow up to 64 byte of salt
- Hash-Mode 1680x (WPA-PMKID) specific: Changed separator character from '*' to ':'
- Hash-Mode 8300 (DNSSEC (NSEC3)) specific: Allow empty salt
- Keep Guessing: No longer automatically activate --keep-guessing for modes 9720, 9820, 14900 and 18100
- Keep Guessing: No longer mark hashes as cracked/removed when in potfile
- Kernel Cache: Reactivate OpenCL runtime specific kernel caches
- Kernel Compile: Removed -cl-std= from all kernel build options since we're compatible to all OpenCL versions
- OpenCL Kernels: Fix OpenCL compiler warning on double precision constants
- OpenCL Kernels: Moved "gpu_decompress", "gpu_memset" and "gpu_atinit" into shared.cl in order to reduce compile time
- OpenCL Options: Removed --opencl-platforms filter in order to force backend device numbers to stay constant
- OpenCL Options: Set --spin-damp to 0 (disabled) by default. With the CUDA backend this workaround became deprecated
- Parsers: switched from strtok() to strtok_r() for thread safety
- Requirements: Add new requirement for NVIDIA GPU: CUDA Toolkit (9.0 or later)
- Requirements: Update runtime check for minimum NVIDIA driver version from 367.x to 440.64 or later
- Test Script: Switched from /bin/bash to generic /bin/sh and updated code accordingly

* changes v5.0.0 -> v5.1.0

##
## Features
##

- Added support for using --stdout in brain-client mode
- Added new option --stdin-timeout-abort, to set how long hashcat should wait for stdin input before aborting
- Added new option --kernel-threads to manually override the automatically-calculated number of threads
- Added new option --keyboard-layout-mapping to map users keyboard layout, required to crack TC/VC system boot volumes

##
## Algorithms
##

- Added pure kernels for hash-mode 11700 (Streebog-256)
- Added pure kernels for hash-mode 11800 (Streebog-512)
- Added hash-mode 11750 (HMAC-Streebog-256 (key = $pass), big-endian)
- Added hash-mode 11760 (HMAC-Streebog-256 (key = $salt), big-endian)
- Added hash-mode 11850 (HMAC-Streebog-512 (key = $pass), big-endian)
- Added hash-mode 11860 (HMAC-Streebog-512 (key = $salt), big-endian)
- Added hash-mode 13771 (VeraCrypt PBKDF2-HMAC-Streebog-512 + XTS 512 bit)
- Added hash-mode 13772 (VeraCrypt PBKDF2-HMAC-Streebog-512 + XTS 1024 bit)
- Added hash-mode 13773 (VeraCrypt PBKDF2-HMAC-Streebog-512 + XTS 1536 bit)
- Added hash-mode 18200 (Kerberos 5 AS-REP etype 23)
- Added hash-mode 18300 (Apple File System (APFS))
- Added Kuznyechik cipher and cascades support for VeraCrypt kernels
- Added Camellia cipher and cascades support for VeraCrypt kernels

##
## Improvements
##

- OpenCL Devices: Add support for up to 64 OpenCL devices per system
- OpenCL Platforms: Add support for up to 64 OpenCL platforms per system
- OpenCL Runtime: Use our own yielding technique for synchronizing rather than vendor specific
- Startup: Show OpenCL runtime initialization message (per device)
- xxHash: Added support for using the version provided by the OS/distribution

##
## Bugs
##

- Fixed automated calculation of brain-session when not using all hashes in the hashlist
- Fixed calculation of brain-attack if a given wordlist has zero size
- Fixed checking the length of the last token in a hash if it was given the attribute TOKEN_ATTR_FIXED_LENGTH
- Fixed endianness and invalid separator character in outfile format for hash-mode 16801 (WPA-PMKID-PMK)
- Fixed ignoring --brain-client-features configuration when brain server has attack-position information from a previous run
- Fixed invalid hardware monitor detection in benchmark mode
- Fixed invalid warnings about throttling when --hwmon-disable was used
- Fixed missing call to WSACleanup() to cleanly shutdown windows sockets system
- Fixed missing call to WSAStartup() and client indexing in order to start the brain server on Windows
- Fixed out-of-boundary read in DPAPI masterkey file v2 OpenCL kernel
- Fixed out-of-bounds write in short-term memory of the brain server
- Fixed output of --speed-only and --progress-only when fast hashes are used in combination with --slow-candidates
- Fixed selection of OpenCL devices (-d) if there's more than 32 OpenCL devices installed
- Fixed status output of progress value when -S and -l are used in combination
- Fixed thread count maximum for pure kernels in straight attack mode

##
## Technical
##

- Brain: Set --brain-client-features default from 3 to 2
- Dependencies: Added xxHash and OpenCL-Headers to deps/ in order to allow building hashcat from GitHub source release package
- Dependencies: Removed gitmodules xxHash and OpenCL-Headers
- Keymaps: Added hashcat keyboard mapping us.hckmap (can be used as template)
- Keymaps: Added hashcat keyboard mapping de.hckmap
- Hardware Monitor: Renamed --gpu-temp-abort to --hwmon-temp-abort
- Hardware Monitor: Renamed --gpu-temp-disable to --hwmon-disable
- Memory: Limit maximum host memory allocation depending on bitness
- Memory: Reduced default maximum bitmap size from 24 to 18 and give a notice to use --bitmap-max to restore
- Parameter: Rename --nvidia-spin-damp to --spin-damp (now accessible for all devices)
- Pidfile: Treat a corrupted pidfile like a not existing pidfile
- OpenCL Device: Do a real query on OpenCL local memory type instead of just assuming it
- OpenCL Runtime: Disable auto-vectorization for Intel OpenCL runtime to workaround hanging JiT since version 18.1.0.013
- Tests: Added hash-mode 11700 (Streebog-256)
- Tests: Added hash-mode 11750 (HMAC-Streebog-256 (key = $pass), big-endian)
- Tests: Added hash-mode 11760 (HMAC-Streebog-256 (key = $salt), big-endian)
- Tests: Added hash-mode 11800 (Streebog-512)
- Tests: Added hash-mode 11850 (HMAC-Streebog-512 (key = $pass), big-endian)
- Tests: Added hash-mode 11860 (HMAC-Streebog-512 (key = $salt), big-endian)
- Tests: Added hash-mode 13711 (VeraCrypt PBKDF2-HMAC-RIPEMD160 + XTS 512 bit)
- Tests: Added hash-mode 13712 (VeraCrypt PBKDF2-HMAC-RIPEMD160 + XTS 1024 bit)
- Tests: Added hash-mode 13713 (VeraCrypt PBKDF2-HMAC-RIPEMD160 + XTS 1536 bit)
- Tests: Added hash-mode 13721 (VeraCrypt PBKDF2-HMAC-SHA512 + XTS 512 bit)
- Tests: Added hash-mode 13722 (VeraCrypt PBKDF2-HMAC-SHA512 + XTS 1024 bit)
- Tests: Added hash-mode 13723 (VeraCrypt PBKDF2-HMAC-SHA512 + XTS 1536 bit)
- Tests: Added hash-mode 13731 (VeraCrypt PBKDF2-HMAC-Whirlpool + XTS 512 bit)
- Tests: Added hash-mode 13732 (VeraCrypt PBKDF2-HMAC-Whirlpool + XTS 1024 bit)
- Tests: Added hash-mode 13733 (VeraCrypt PBKDF2-HMAC-Whirlpool + XTS 1536 bit)
- Tests: Added hash-mode 13751 (VeraCrypt PBKDF2-HMAC-SHA256 + XTS 512 bit)
- Tests: Added hash-mode 13752 (VeraCrypt PBKDF2-HMAC-SHA256 + XTS 1024 bit)
- Tests: Added hash-mode 13753 (VeraCrypt PBKDF2-HMAC-SHA256 + XTS 1536 bit)
- Tests: Added hash-mode 13771 (VeraCrypt PBKDF2-HMAC-Streebog-512 + XTS 512 bit)
- Tests: Added hash-mode 13772 (VeraCrypt PBKDF2-HMAC-Streebog-512 + XTS 1024 bit)
- Tests: Added hash-mode 13773 (VeraCrypt PBKDF2-HMAC-Streebog-512 + XTS 1536 bit)
- Tests: Added VeraCrypt containers for Kuznyechik cipher and cascades
- Tests: Added VeraCrypt containers for Camellia cipher and cascades

* changes v4.2.1 -> v5.0.0

##
## Features
##

- Added new option --slow-candidates which allows hashcat to generate passwords on-host
- Added new option --brain-server to start a hashcat brain server
- Added new option --brain-client to start a hashcat brain client, automatically activates --slow-candidates
- Added new option --brain-host and --brain-port to specify ip and port of brain server, both listening and connecting
- Added new option --brain-session to override automatically calculated brain session ID
- Added new option --brain-session-whitelist to allow only explicit written session ID on brain server
- Added new option --brain-password to specify the brain server authentication password
- Added new option --brain-client-features which allows enable and disable certain features of the hashcat brain

##
## Algorithms
##

- Added hash-mode 17300 = SHA3-224
- Added hash-mode 17400 = SHA3-256
- Added hash-mode 17500 = SHA3-384
- Added hash-mode 17600 = SHA3-512
- Added hash-mode 17700 = Keccak-224
- Added hash-mode 17800 = Keccak-256
- Added hash-mode 17900 = Keccak-384
- Added hash-mode 18000 = Keccak-512
- Added hash-mode 18100 = TOTP (HMAC-SHA1)
- Removed hash-mode 5000 = SHA-3 (Keccak)

##
## Improvements
##

- Added additional hybrid "passthrough" rules, to enable variable-length append/prepend attacks
- Added a periodic check for read timeouts in stdin/pipe mode, and abort if no input was provided
- Added a tracker for salts, amplifier and iterations to the status screen
- Added option --markov-hcstat2 to make it clear that the new hcstat2 format (compressed hcstat2gen output) must be used
- Allow bitcoin master key lengths other than 96 bytes (but they must be always multiples of 16)
- Allow hashfile for -m 16800 to be used with -m 16801
- Allow keepass iteration count to be larger than 999999
- Changed algorithms using colon as separators in the hash to not use the hashconfig separator on parsing
- Do not allocate memory segments for bitmap tables if we don't need it - for example, in benchmark mode
- Got rid of OPTS_TYPE_HASH_COPY for Ansible Vault
- Improved the speed of the outfile folder scan when using many hashes/salts
- Increased the maximum size of edata2 in Kerberos 5 TGS-REP etype 23
- Make the masks parser more restrictive by rejecting a single '?' at the end of the mask (use ?? instead)
- Override --quiet and show final status screen in case --status is used
- Removed duplicate words in the dictionary file example.dict
- Updated Intel OpenCL runtime version check
- Work around some AMD OpenCL runtime segmentation faults
- Work around some padding issues with host compilers and OpenCL JiT on 32 and 64-bit systems

##
## Bugs
##

- Fixed a invalid scalar datatype return value in hc_bytealign() where it should be a vector datatype return value
- Fixed a problem with attack mode -a 7 together with stdout mode where the mask bytes were missing in the output
- Fixed a problem with tab completion where --self-test-disable incorrectly expected a further parameter/value
- Fixed a race condition in status view that lead to out-of-bound reads
- Fixed detection of unique ESSID in WPA-PMKID-* parser
- Fixed missing wordlist encoding in combinator mode
- Fixed speed/delay problem when quitting while the outfile folder is being scanned
- Fixed the ciphertext max length in Ansible Vault parser
- Fixed the tokenizer configuration in Postgres hash parser
- Fixed the byte order of digest output for hash-mode 11800 (Streebog-512)

* changes v4.2.0 -> v4.2.1

##
## Improvements
##

- Try to evaluate available OpenCL device memory and use this information instead of total available OpenCL device memory for autotune

##
## Bugs
##

- Fixed a buffer overflow in precompute_salt_md5() in case salt was longer than 64 characters

* changes v4.1.0 -> v4.2.0

##
## Algorithms
##

- Added hash-mode 16700 = FileVault 2
- Added hash-mode 16800 = WPA-PMKID-PBKDF2
- Added hash-mode 16801 = WPA-PMKID-PMK
- Added hash-mode 16900 = Ansible Vault

##
## Improvements
##

- Added JtR-compatible support for hex notation in rules engine
- Added OpenCL device utilization to the status information in machine-readable output
- Added missing NV Tesla and Titan GPU details to tuning database
- General file handling: Abort if a byte order mark (BOM) was detected in a wordlist, hashlist, maskfile or rulefile
- HCCAPX management: Use advanced hints in message_pair stored by hcxtools about endian bitness of replay counter
- OpenCL kernels: Abort session if kernel self-test fails
- OpenCL kernels: Add '-pure' prefix to kernel filenames to avoid problems caused by reusing existing hashcat installation folder
- OpenCL kernels: Removed the use of 'volatile' in inline assembly instructions where it is not needed
- OpenCL kernels: Switched array pointer types in function declarations in order to be compatible with OpenCL 2.0
- Refactored code for --progress-only and --speed-only calculation
- SIP cracking: Increased the nonce field to allow a salt of 1024 bytes
- TrueCrypt/VeraCrypt cracking: Do an entropy check on the TC/VC header on start

##
## Bugs
##

- Fixed a function declaration attribute in -m 8900 kernel leading to unusable -m 9300 which shares kernel code with -m 8900
- Fixed a miscalculation in --progress-only mode output for extremely slow kernels like -m 14800
- Fixed a missing check for errors on OpenCL devices leading to invalid removal of restore file
- Fixed a missing kernel in -m 5600 in combination with -a 3 and -O if mask is >= 16 characters
- Fixed detection of AMD_GCN version in case the rocm driver is used
- Fixed missing code section in -m 2500 and -m 2501 to crack corrupted handshakes with a LE endian bitness base
- Fixed a missing check for hashmodes using OPTS_TYPE_PT_UPPER causing the self-test to fail when using combinator- and hybrid-mode

* changes v4.0.1 -> v4.1.0

##
## Features
##

- Added option --benchmark-all to benchmark all hash-modes (not just the default selection)
- Removed option --gpu-temp-retain that tried to retain GPU temperature at X degrees celsius - please use driver-specific tools
- Removed option --powertune-enable to enable power tuning - please use driver specific tools

##
## Algorithms
##

- Added hash-mode 16000 = Tripcode
- Added hash-mode 16100 = TACACS+
- Added hash-mode 16200 = Apple Secure Notes
- Added hash-mode 16300 = Ethereum Pre-Sale Wallet, PBKDF2-SHA256
- Added hash-mode 16400 = CRAM-MD5 Dovecot
- Added hash-mode 16500 = JWT (JSON Web Token)
- Added hash-mode 16600 = Electrum Wallet (Salt-Type 1-2)

##
## Bugs
##

- Fixed a configuration setting for -m 400 in pure kernel mode which said it was capable of doing SIMD when it is not
- Fixed a hash parsing problem for 7-Zip hashes: allow a longer CRC32 data length field within the hash format
- Fixed a hash parsing problem when using --show/--left with hashes with long salts that required pure kernels
- Fixed a logic error in storing temporary progress for slow hashes, leading to invalid speeds in status view
- Fixed a mask-length check issue: return -1 in case the mask length is not within the password-length range
- Fixed a missing check for return code in case hashcat.hcstat2 was not found
- Fixed a race condition in combinator- and hybrid-mode where the same scratch buffer was used by multiple threads
- Fixed a restore issue leading to "Restore value is greater than keyspace" when mask files or wordlist folders were used
- Fixed a uninitialized value in OpenCL kernels 9720, 9820 and 10420 leading to absurd benchmark performance
- Fixed the maximum password length check in password-reassembling function
- Fixed the output of --show when $HEX[] passwords were present within the potfile

##
## Improvements
##

- OpenCL Kernels: Add a decompressing kernel and a compressing host code in order to reduce PCIe transfer time
- OpenCL Kernels: Improve performance preview accuracy in --benchmark, --speed-only and --progress-only mode
- OpenCL Kernels: Remove password length restriction of 16 for Cisco-PIX and Cisco-ASA hashes
- Terminal: Display set cost/rounds during benchmarking
- Terminal: Show [r]esume in prompt only in pause mode, and show [p]ause in prompt only in resume mode

##
## Technical
##

- Autotune: Improve autotune engine logic and synchronize results on same OpenCL devices
- Documents: Added docs/limits.txt
- Files: Copy include/ folder and its content when SHARED is set to 1 in Makefile
- Files: Switched back to relative current working directory on windows to work around problems with Unicode characters
- Hashcat Context: Fixed a memory leak in shutdown phase
- Hash Parser: Changed the way large strings are handled/truncated within the event buffer if they are too large to fit
- Hash Parser: Fixed a memory leak in shutdown phase
- Hash Parser: Fixed the use of strtok_r () calls
- OpenCL Devices: Fixed several memory leaks in shutdown phase
- OpenCL Kernels: Add general function declaration keyword (inline) and some OpenCL runtime specific exceptions for NV and CPU devices
- OpenCL Kernels: Replace variables from uXX to uXXa if used in __constant space
- OpenCL Kernels: Use a special kernel to initialize the password buffer used during autotune measurements, to reduce startup time
- OpenCL Kernels: Refactored kernel thread management from native to maximum per kernel
- OpenCL Kernels: Use three separate comparison kernels (depending on keyver) for WPA instead of one
- OpenCL Runtime: Add current timestamp to OpenCL kernel source in order to force OpenCL JiT compiler to recompile and not use the cache
- OpenCL Runtime: Enforce use of OpenCL version 1.2 to restrain OpenCL runtimes to make use of the __generic address space qualifier
- OpenCL Runtime: Updated rocm detection
- Returncode: Enforce return code 0 when the user selects --speed-only or --progress-only and no other error occurs
- Rules: Fixed some default rule-files after changing rule meaning of 'x' to 'O'
- Self Test: Skip self-test for mode 8900 - user-configurable scrypt settings are incompatible with fixed settings in the self-test hash
- Self Test: Skip self-test for mode 15700 because the settings are too high and cause startup times that are too long
- Terminal: Add workitem settings to status display (can be handy for debugging)
- Terminal: Send clear-line code to the same output stream as the message immediately following
- Timer: Switch from gettimeofday() to clock_gettime() to work around problems on cygwin
- User Options: According to getopts manpage, the last element of the option array has to be filled with zeros

* changes v4.0.0 -> v4.0.1:

##
## Improvements
##

- Changed the maximum length of the substring of a hash shown whenever the parser found a problem while parsing the hash

##
## Bugs
##

- Fixed a memory leak while parsing a wordlist
- Fixed compile of kernels on AMD systems on windows due to invalid detection of ROCm
- Fixed compile of sources using clang under MSYS2
- Fixed overlapping memory segment copy in CPU rule engine if using a specific rule function
- Fixed a parallel build problem when using the "install" Makefile target
- Fixed the version number extraction for github releases which do not including the .git directory

* changes v3.6.0 -> v4.0.0:

##
## Features
##

- Added support to crack passwords and salts up to length 256
- Added option --optimized-kernel-enable to use faster kernels but limit the maximum supported password- and salt-length
- Added self-test functionality to detect broken OpenCL runtimes on startup
- Added option --self-test-disable to disable self-test functionality on startup
- Added option --wordlist-autohex-disable to disable the automatical conversion of $HEX[] words from the word list
- Added option --example-hashes to show an example hash for each hash-mode
- Removed option --weak-hash-check (zero-length password check) to increase startup time, it also causes many Trap 6 error on macOS

##
## Algorithms
##

- Added hash-mode 2500 = WPA/WPA2 (SHA256-AES-CMAC)
- Added hash-mode 2501 = WPA/WPA2 PMK

##
## Bugs
##

- Fixed a buffer overflow in mangle_dupechar_last function
- Fixed a calculation error in get_power() leading to errors of type "BUG pw_add()!!"
- Fixed a memory problem that occured when the OpenCL folder was not found and e.g. the shared and session folder were the same
- Fixed a missing barrier() call in the RACF OpenCL kernel
- Fixed a missing salt length value in benchmark mode for SIP
- Fixed an integer overflow in hash buffer size calculation
- Fixed an integer overflow in innerloop_step and innerloop_cnt variables
- Fixed an integer overflow in masks not skipped when loaded from file
- Fixed an invalid optimization code in kernel 7700 depending on the input hash, causing the kernel to loop forever
- Fixed an invalid progress value in status view if words from the base wordlist get rejected because of length
- Fixed a parser error for mode -m 9820 = MS Office <= 2003 $3, SHA1 + RC4, collider #2
- Fixed a parser error in multiple modes not checking for return code, resulting in negative memory index writes
- Fixed a problem with changed current working directory, for instance by using --restore together with --remove
- Fixed a problem with the conversion to the $HEX[] format: convert/hexify also all passwords of the format $HEX[]
- Fixed the calculation of device_name_chksum; should be done for each iteration
- Fixed the dictstat lookup if nanoseconds are used in timestamps for the cached files
- Fixed the estimated time value whenever the value is very large and overflows
- Fixed the output of --show when used together with the collider modes -m 9710, 9810 or 10410
- Fixed the parsing of command line options. It doesn't show two times the same error about an invalid option anymore
- Fixed the parsing of DCC2 hashes by allowing the "#" character within the user name
- Fixed the parsing of descrypt hashes if the hashes do have non-standard characters within the salt
- Fixed the use of --veracrypt-pim option. It was completely ignored without showing an error
- Fixed the version number used in the restore file header

##
## Improvements
##

- Autotune: Do a pre-autotune test run to find out if kernel runtime is above some TDR limit
- Charset: Add additional DES charsets with corrected parity
- OpenCL Buffers: Do not allocate memory for amplifiers for fast hashes, it's simply not needed
- OpenCL Kernels: Improved performance of SHA-3 Kernel (keccak) by hardcoding the 0x80 stopbit
- OpenCL Kernels: Improved rule engine performance by 6% on for NVidia
- OpenCL Kernels: Move from ld.global.v4.u32 to ld.const.v4.u32 in _a3 kernels
- OpenCL Kernels: Replace bitwise swaps with rotate() versions for AMD
- OpenCL Kernels: Rewritten Keccak kernel to run fully on registers and partially reversed last round
- OpenCL Kernels: Rewritten SIP kernel from scratch
- OpenCL Kernels: Thread-count is set to hardware native count except if -w 4 is used then OpenCL maximum is used
- OpenCL Kernels: Updated default scrypt TMTO to be ideal for latest NVidia and AMD top models
- OpenCL Kernels: Vectorized tons of slow kernels to improve CPU cracking speed
- OpenCL Runtime: Improved detection for AMD and NV devices on macOS
- OpenCL Runtime: Improved performance on Intel MIC devices (Xeon PHI) on runtime level (300MH/s to 2000MH/s)
- OpenCL Runtime: Updated AMD ROCm driver version check, warn if version < 1.1
- Show cracks: Improved the performance of --show/--left if used together with --username
- Startup: Add visual indicator of active options when benchmarking
- Startup: Check and abort session if outfile and wordlist point to the same file
- Startup: Show some attack-specific optimizer constraints on start, eg: minimum and maximum support password- and salt-length
- WPA cracking: Improved nonce-error-corrections mode to use a both positive and negative corrections

##
## Technical
##

- General: Update C standard from c99 to gnu99
- Hash Parser: Improved salt-length checks for generic hash modes
- HCdict File: Renamed file from hashcat.hcdict to hashcat.hcdict2 and add header because versions are incompatible
- HCstat File: Add code to read LZMA compressed hashcat.hcstat2
- HCstat File: Add hcstat2 support to enable masks of length up to 256, also adds a filetype header
- HCstat File: Renamed file from hashcat.hcstat to hashcat.hcstat2 and add header because versions are incompatible
- HCtune File: Remove apple related GPU entries to workaround Trap 6 error
- OpenCL Kernels: Added code generator for most of the switch_* functions and replaced existing code
- OpenCL Kernels: Declared all include functions as static to reduce binary kernel cache size
- OpenCL Kernels: On AMD GPU, optimized kernels for use with AMD ROCm driver
- OpenCL Kernels: Removed some include functions that are no longer needed to reduce compile time
- OpenCL Runtime: Fall back to 64 threads default (from 256) on AMD GPU to prevent creating too many workitems
- OpenCL Runtime: Forcing OpenCL 1.2 no longer needed. Option removed from build options
- OpenCL Runtime: On AMD GPU, recommend AMD ROCm driver for Linux
- Restore: Fixed the version number used in the restore file header
- Time: added new type for time measurements hc_time_t and related functions to force the use of 64 bit times

* changes v3.5.0 -> v3.6.0:

##
## Algorithms
##

- Added hash-mode   600 = BLAKE2-512
- Added hash-mode 15200 = Blockchain, My Wallet, V2
- Added hash-mode 15300 = DPAPI masterkey file v1 and v2
- Added hash-mode 15400 = ChaCha20
- Added hash-mode 15500 = JKS Java Key Store Private Keys (SHA1)
- Added hash-mode 15600 = Ethereum Wallet, PBKDF2-HMAC-SHA256
- Added hash-mode 15700 = Ethereum Wallet, PBKDF2-SCRYPT

##
## Features
##

- 7-Zip cracking: increased max. data length to 320k and removed AES padding attack to avoid false negatives
- Dictionary cache: Show time spent on dictionary cache building at startup
- Rules: Support added for position 'p' (Nth instance of a character) in host mode (using -j or -k)
- Rules: Support added for rejection rule '_N' (reject plains of length not equal to N) in host mode
- Rules: Support added for rule 'eX'
- Wordlist encoding: Added parameters --encoding-from and --encoding-to to configure wordlist encoding handling
- Wordlist encoding: Support added for internal conversion between user-defined encodings during runtime

##
## Workarounds
##

- Workaround added for NVIDIA NVML library: If libnvidia-ml.so couldn't be loaded, try again using libnvidia-ml.so.1

##
## Improvements
##

- WPA cracking: Improved nonce-error-corrections mode to fix corrupt nonces generated on big-endian devices

##
## Bugs
##

- Fixed a condition that caused hybrid attacks using a maskfile to not select all wordlists from a wordlist folder
- Fixed a memory leak that was present when a user periodically prints hashcat status (using --status-timer)
- Fixed a missing type specifier in a function declaration of the RACF kernel

##
## Technical
##

- Building: In the binary release packages, link libiconv static for Windows binaries
- Dictstat: Structure for dictstat file changed to include --encoding-from and --encoding-to parameters
- OpenCL Runtime: Updated AMDGPU-PRO driver version check, warn if version 17.10 (known to be broken) is detected
- WPA cracking: Reduced --nonce-error-corrections default from 16 to 8 to compensate for speed drop caused by big-endian fixes

* changes v3.40 -> v3.5.0:

##
## Features
##

- WPA cracking: Added support for WPA/WPA2 handshake AP nonce automatic error correction
- WPA cracking: Added parameter --nonce-error-corrections to configure range of error correction

##
## Algorithms
##

- Added hash-mode 15100 = Juniper/NetBSD sha1crypt

##
## Improvements
##

- Abbreviate long hashes to display the Hash.Target status line within 80 characters
- Refactored internal use of esalt to sync with the number of digests instead of the number of salts
- Refactored other output to display within 80 characters without wrapping

##
## Bugs
##

- Fixed a hash validation error when trying to load Android FDE < 4.3 hashes
- Fixed a problem where --keyspace combined with custom charsets incorrectly displayed an error message
- Fixed a problem where --stdout combined with custom charsets incorrectly displayed an error message
- Fixed a problem with parsing and displaying -m 7000 = Fortigate (FortiOS) hashes
- Fixed a race condition after sessions finish, where the input-base was freed but accessed afterwards
- Fixed a typo that resulted in the minimum password length not being correctly initialized
- Fixed --outfile-format formats 11 through 15 to show the correct crack position
- Fixed --remove to apply even when all hashes are either found in the potfile or detected in weak-hash checks

##
## Technical
##

- Building: Added missing prototypes for atlassian_parse_hash function
- Dictionary Cache: Split long status line into multiple lines to stay < 80 chars
- Files: Detect and error when users try to use -r with a parameter which is not a file
- HCCAPX Parser: Added support for a special bit (bit 8) of the message_pair that indicates if replay counters match
- Parameter: Detect and error when users try to use an empty string (length 0) for parameters like --session=
- Parameter: Detect and error when users try to use non-digit input when only digits are expected
- Sessions: Improved string comparison in case user sets --session to "hashcat"
- Status View: Add rejected counter to machine-readable output
- Status View: Rename labels Input.Mode, Input.Base, ... to Guess.Mode, Guess.Base, ...
- Status View: Added a visual indicator to the status screen when checkpoint quit has been requested
- Versions: Changed version naming convention from x.yz to x.y.z

* changes v3.30 -> v3.40:

##
## Features
##

- Added support for loading hccapx files
- Added support for filtering hccapx message pairs using --hccapx-message-pair
- Added support for parsing 7-Zip hashes with LZMA/LZMA2 compression indicator set to a non-zero value
- Added support for decompressing LZMA1/LZMA2 data for -m 11600 = 7-Zip to validate the CRC
- Added support for automatic merge of LM halfes in case --show and --left is used
- Added support for showing all user names with --show and --left if --username was specified
- Added support for GPU temperature management on cygwin build

##
## Algorithms
##

- Added hash-mode  1411 = SSHA-256(Base64), LDAP {SSHA256}
- Added hash-mode  3910 = md5(md5($pass).md5($salt))
- Added hash-mode  4010 = md5($salt.md5($salt.$pass))
- Added hash-mode  4110 = md5($salt.md5($pass.$salt))
- Added hash-mode  4520 = sha1($salt.sha1($pass))
- Added hash-mode  4522 = PunBB
- Added hash-mode  7000 = Fortigate (FortiOS)
- Added hash-mode 12001 = Atlassian (PBKDF2-HMAC-SHA1)
- Added hash-mode 14600 = LUKS
- Added hash-mode 14700 = iTunes Backup < 10.0
- Added hash-mode 14800 = iTunes Backup >= 10.0
- Added hash-mode 14900 = Skip32
- Added hash-mode 15000 = FileZilla Server >= 0.9.55

##
## Workarounds
##

- Workaround added for AMDGPU-Pro OpenCL runtime: AES encrypt and decrypt Invertkey function was calculated wrong in certain cases
- Workaround added for AMDGPU-Pro OpenCL runtime: RAR3 kernel require a volatile variable to work correctly
- Workaround added for Apple OpenCL runtime: bcrypt kernel requires a volatile variable because of a compiler optimization bug
- Workaround added for Apple OpenCL runtime: LUKS kernel requires some volatile variables because of a compiler optimization bug
- Workaround added for Apple OpenCL runtime: TrueCrypt kernel requires some volatile variables because of a compiler optimization bug
- Workaround added for NVidia OpenCL runtime: RACF kernel requires EBCDIC lookup to be done on shared memory

##
## Bugs
##

- Fixed a problem within the Kerberos 5 TGS-REP (-m 13100) hash parser
- Fixed clEnqueueNDRangeKernel(): CL_UNKNOWN_ERROR caused by an invalid work-item count during weak-hash-check
- Fixed cracking of PeopleSoft Token (-m 13500) if salt length + password length is >= 128 byte
- Fixed cracking of Plaintext (-m 99999) in case MD4 was used in a previous session
- Fixed DEScrypt cracking in BF mode in case the hashlist contains more than 16 times the same salt
- Fixed duplicate detection for WPA handshakes with the same ESSID
- Fixed nvapi datatype definition for NvS32 and NvU32
- Fixed overflow in bcrypt kernel in expand_key() function
- Fixed pointer to local variable outside scope in case -j or -k is used
- Fixed pointer to local variable outside scope in case --markov-hcstat is not used
- Fixed recursion in loopback handling when session was aborted by the user
- Fixed rule 'O' (RULE_OP_MANGLE_OMIT) in host mode in case the offset + length parameter equals the length of the input word
- Fixed rule 'i' (RULE_OP_MANGLE_INSERT) in host mode in case the offset parameter equals the length of the input word
- Fixed string not null terminated inside workaround for checking drm driver path
- Fixed string not null terminated while reading maskfiles
- Fixed truncation of password after position 32 with the combinator attack
- Fixed use of option --keyspace in combination with -m 2500 (WPA)
- Fixed WPA/WPA2 cracking in case eapol frame is >= 248 byte

##
## Technical
##

- Building: Add SHARED variable to Makefile to choose if hashcat is build as static or shared binary (using libhashcat.so/hashcat.dll)
- Building: Removed compiler option -march=native as this created problems for maintainers on various distributions
- Building: Removed the use of RPATH on linker level
- Building: Replaced linking of CRT_glob.o with the use of int _dowildcard
- Commandline: Do some checks related to custom-charset options if user specifies them
- CPU Affinity: Fixed memory leak in case invalid cpu Id was specified
- Dispatcher: Fixed several memory leaks in case an OpenCL error occurs
- Events: Improved the maximum event message handling. event_log () will now also internally make sure that the message is properly terminated
- File Locking: Improved error detection on file locks
- File Reads: Fixed memory leak in case outfile or hashfile was not accessible
- File Reads: Improved error detection on file reads, especially when getting the file stats
- Files: Do several file and folder checks on startup rather than when they are actually used to avoid related error after eventual intense operations
- Hardware Management: Bring back kernel exec timeout detection for NVidia on user request
- Hardware Monitor: Fixed several memory leaks in case hash-file writing (caused by --remove) failed
- Hardware Monitor: Fixed several memory leaks in case no hardware monitor sensor is found
- Hardware Monitor: In case NVML initialization failed, do not try to initialiaze NVAPI or XNVCTRL because they both depend on NVML
- Hash Parsing: Added additional bound checks for the SIP digest authentication (MD5) parser (-m 11400)
- Hash Parsing: Make sure that all files are correctly closed whenever a hash file parsing error occurs
- Helper: Added functions to check existence, type, read- and write-permissions and rewrite sources to use them instead of stat()
- Keyfile handling: Make sure that the memory is cleanly freed whenever a VeraCrypt/TrueCrypt keyfile fails to load
- Mask Checks: Added additional memory cleanups after parsing/verifying masks
- Mask Checks: Added integer overflow detection for a keyspace of a mask provided by user
- Mask Increment: Fixed memory leak in case mask_append() fails
- OpenCL Device: Do a check on available constant memory size and abort if it's less than 64kB
- OpenCL Device Management: Fixed several memory leaks in case initialization of an OpenCL device or platform failed
- OpenCL Header: Updated CL_* errorcode to OpenCL 1.2 standard
- OpenCL Kernel: Move kernel binary buffer from heap to stack memory
- OpenCL Kernel: Refactored read_kernel_binary to load only a single kernel for a single device
- OpenCL Kernel: Remove "static" keyword from function declarations; Causes older Intel OpenCL runtimes to fail compiling
- OpenCL Kernel: Renumbered hash-mode 7600 to 4521
- OpenCL Runtime: Added a warning about using Mesa OpenCL runtime
- OpenCL Runtime: Updated AMDGPU-Pro driver version check, do warn if version 16.60 is detected which is known to be broken
- Outfile Check: Fixed a memory leak for failed outfile reads
- Restore: Add some checks on the rd->cwd variable in restore case
- Rule Engine: Fixed several memory leaks in case loading of rules failed
- Session Management: Automatically set dedicated session names for non-cracking parameters, for example: --stdout
- Session Management: Fixed several memory leaks in case profile- or install-folder setup failed
- Sessions: Move out handling of multiple instance from restore file into separate pidfile
- Status screen: Do not try to clear prompt in --quiet mode
- Tests: Fixed the timeout status code value and increased the runtime to 400 seconds
- Threads: Restored strerror as %m is unsupported by the BSDs
- Wordlists: Disable dictstat handling for hash-mode 3000 as it virtually creates words in the wordlist which is not the case for other modes
- Wordlists: Fixed memory leak in case access a file in a wordlist folder fails
- WPA: Changed format for outfile and potfile from essid:mac1:mac2 to hash:mac_ap:mac_sta:essid
- WPA: Changed format for outfile_check from essid:mac1:mac2 to hash

* changes v3.20 -> v3.30:

##
## Features
##

- Files: Use $HEX[...] in case the password includes the separater character, increases potfile reading performance
- Files: If the user specifies a folder to scan for wordlists instead of directly a wordlist, then ignore the hidden files
- Loopback: Include passwords for removed hashes present in the potfile to next loopback iteration
- New option --progress-only: Quickly provides ideal progress step size and time to process on the user hashes and selected options, then quit
- Status screen: Reenabled automatic status screen display in case of stdin used
- Truecrypt/Veracrypt: Use CRC32 to verify headers instead of fuzzy logic, greatly reduces false positives from 18:2^48 to 3:2^64
- WPA cracking: Reuse PBKDF2 intermediate keys if duplicate essid is detected

##
## Algorithms
##

- Added hash-mode 1300 = SHA-224

##
## Bugs
##

- Fixed buffer overflow in status screen display in case of long non-utf8 string
- Fixed buffer overflow in plaintext parsing code: Leading to segfault
- Fixed custom char parsing code in maskfiles in --increment mode: Custom charset wasn't used
- Fixed display screen to show input queue when using custom charset or rules
- Fixed double fclose() using AMDGPU-Pro on sysfs compatible platform: Leading to segfault
- Fixed hash-mode 11400 = SIP digest authentication (MD5): Cracking of hashes which did not include *auth* or *auth-int* was broken
- Fixed hex output of plaintext in case --outfile-format 4, 5, 6 or 7 was used
- Fixed infinite loop when using --loopback in case all hashes have been cracked
- Fixed kernel loops in --increment mode leading to slower performance
- Fixed mask length check in hybrid attack-modes: Do not include hash-mode dependant mask length checks
- Fixed parsing of hashes in case the last line did not include a linefeed character
- Fixed potfile loading to accept blank passwords
- Fixed runtime limit: No longer required so sample startup time after refactorization

##
## Workarounds
##

- Workaround added for Intel OpenCL runtime: GPU support is broken, skip the device unless user forces to enable it

##
## Technical
##

- Building: Added hashcat32.dll and hashcat64.dll makefile targets for building hashcat windows libraries
- Building: Added production flag in Makefile to disable all the GCC compiler options needed only for development
- Building: Removed access to readlink() on FreeBSD
- Building: For CYGWIN prefer to use "opencl.dll" (installed by drivers) instead of optional "cygOpenCL-1.dll"
- Events: Added new event EVENT_WEAK_HASH_ALL_CRACKED if all hashes have been cracked during weak hash check
- Hardware management: Switched matching ADL device with OpenCL device by using PCI bus, device and function
- Hardware management: Switched matching NvAPI device with OpenCL device by using PCI bus, device and function
- Hardware management: Switched matching NVML device with OpenCL device by using PCI bus, device and function
- Hardware management: Switched matching xnvctrl device with OpenCL device by using PCI bus, device and function
- Hardware management: Removed *throttled* message from NVML as this created more confusion than it helped
- Hash Parser: Improved error detection of invalid hex characters where hex character are expected
- OpenCL Runtime: Updated AMDGPU-Pro driver version check, do warn if version 16.50 is detected which is known to be broken
- OpenCL Runtime: Updated hashcat.hctune for Iris Pro GPU on macOS
- Potfile: In v3.10 already, the default potfile suffix changed but the note about was missing. The "hashcat.pot" became "hashcat.potfile"
- Potfile: Added old potfile detection, show warning message
- Returncode: Added dedicated returncode (see docs/status_codes.txt) for shutdowns caused by --runtime and checkpoint keypress
- Sanity: Added sanity check to disallow --speed-only in combination with -i
- Sanity: Added sanity check to disallow --loopback in combination with --runtime
- Threads: Replaced all calls to ctime() with ctime_r() to ensure thread safety
- Threads: Replaced all calls to strerror() with %m printf() GNU extension to ensure thread safety

* changes v3.10 -> v3.20:

The hashcat core was completely refactored to be a MT-safe library (libhashcat).
The goal was to help developers include hashcat into distributed clients or GUI frontends.
The CLI (hashcat.bin or hashcat.exe) works as before but from a technical perspective it's a library frontend.

##
## Features
##

- New option --speed-only: Quickly provides cracking speed per device based on the user hashes and selected options, then quit
- New option --keep-guessing: Continue cracking hashes even after they have been cracked (to find collisions)
- New option --restore-file-path: Manually override the path to the restore file (useful if we want all session files in the same folder)
- New option --opencl-info: Show details about OpenCL compatible devices like an embedded clinfo tool (useful for bug reports)
- Documents: Added colors for warnings (yellow) and errors (red) instead of WARNING: and ERROR: prefix
- Documents: Added hints presented to the user about optimizing performance while hashcat is running
- Hardware management: Support --gpu-temp-retain for AMDGPU-Pro driver
- Hardware management: Support --powertune-enable for AMDGPU-Pro driver
- Password candidates: Allow words of length > 31 in wordlists for -a 0 for some slow hashes if no rules are in use
- Password candidates: Do not use $HEX[] if the password candidate is a valid UTF-8 string and print out as-is
- Pause mode: Allow quit program also if in pause mode
- Pause mode: Ignore runtime limit in pause mode
- Status view: Show core-clock, memory-clock and execution time in benchmark-mode in case --machine-readable is activated
- Status view: Show temperature, coreclock, memoryclock, fanspeed and pci-lanes for devices using AMDGPU-Pro driver
- Status view: Show the current first and last password candidate test queued for execution per device (as in JtR)
- Status view: Show the current position in the queue for both base and modifier (Example: Wordlist 2/5)
- Markov statistics: Update hashcat.hcstat which is used as reference whenever the user defines a mask
- Charsets: Added lowercase ascii hex (?h) and uppercase ascii hex (?H) as predefined charsets

##
## Algorithms
##

- Added hash-mode 14000 = DES (PT = $salt, key = $pass)
- Added hash-mode 14100 = 3DES (PT = $salt, key = $pass)
- Added hash-mode 14400 = SHA1(CX)
- Added hash-mode 99999 = Plaintext
- Extended hash-mode 3200 = bcrypt: Accept signature $2b$ (February 2014)
- Improved hash-mode 8300 = DNSSEC: Additional parsing error detection

##
## Bugs
##

- Custom charset from file parsing code did not return an error if an error occured
- Fix some clSetKernelArg() size error that caused slow modes to not work anymore in -a 1 mode
- Hash-mode 11600 = (7-Zip): Depending on input hash a clEnqueueReadBuffer(): CL_INVALID_VALUE error occured
- Hash-mode 22 = Juniper Netscreen/SSG (ScreenOS): Fix salt length for -m 22 in benchmark mode
- Hash-Mode 5500 = NetNTLMv1 + ESS: Fix loading of NetNTLMv1 + SSP hash
- Hash-mode 6000 = RipeMD160: Fix typo in array index number
- If cracking a hash-mode using unicode passwords, length check of a mask was not taking into account
- If cracking a large salted hashlist the wordlist reject code was too slow to handle it, leading to 0H/s
- Null-pointer dereference in outfile-check shutdown code when using --outfile-check-dir, leading to segfault
- On startup hashcat tried to access the folder defined in INSTALL_FOLDER, leading to segfault if that folder was not existing
- Random rules generator code used invalid parameter for memory copy function (M), leading to use of invalid rule
- Sanity check for --outfile-format was broken if used in combination with --show or --left

##
## Workarounds
##

- Workaround added for AMDGPU-Pro OpenCL runtime: Failed to compile hash-mode 10700 = PDF 1.7 Level 8
- Workaround added for AMDGPU-Pro OpenCL runtime: Failed to compile hash-mode 1800 = sha512crypt
- Workaround added for NVidia OpenCL runtime: Failed to compile hash-mode 6400 = AIX {ssha256}
- Workaround added for NVidia OpenCL runtime: Failed to compile hash-mode 6800 = Lastpass + Lastpass sniffed
- Workaround added for macOS OpenCL runtime: Failed to compile hash-mode 10420 = PDF 1.1 - 1.3 (Acrobat 2 - 4)
- Workaround added for macOS OpenCL runtime: Failed to compile hash-mode 1100 = Domain Cached Credentials (DCC), MS Cache
- Workaround added for macOS OpenCL runtime: Failed to compile hash-mode 13800 = Windows 8+ phone PIN/Password
- Workaround added for pocl OpenCL runtime: Failed to compile hash-mode 5800 = Android PIN

##
## Performance
##

- Improved performance for rule-based attacks for _very_ fast hashes like MD5 and NTLM by 30% or higher
- Improved performance for DEScrypt on AMD, from 373MH/s to 525MH/s
- Improved performance for raw DES-based algorithms (like LM) on AMD, from 1.6GH/s to 12.5GH/s
- Improved performance for raw SHA256-based algorithms using meet-in-the-middle optimization, reduces 7/64 steps
- Improved performance for SAP CODVN B (BCODE) and SAP CODVN F/G (PASSCODE) due to register handling optimization, gives 3% and 25%
- Improved performance by reducing maximum number of allowed function calls per rule from 255 to 31
- Improved performance by update the selection when to use #pragma unroll depending on OpenCL runtime vendor

- Full performance comparison sheet v3.10 vs. v3.20: https://docs.google.com/spreadsheets/d/1B1S_t1Z0KsqByH3pNkYUM-RCFMu860nlfSsYEqOoqco/edit#gid=1591672380

##
## Technical
##

- Autotune: Do not run any caching rounds in autotune in DEBUG mode if -n and -u are specified
- Bash completion: Removed some v2.01 leftovers in the bash completion configuration
- Benchmark: Do not control fan speed in benchmark mode
- Benchmark: On macOS, some hash-modes can't compile because of macOS OpenCL runtime. Skip them and move on to the next
- Building: Added Makefile target "main_shared", a small how-to-use libhashcat example
- Building: Added many additional compiler warning flags in Makefile to improve static code error detection
- Building: Added missing includes for FreeBSD
- Building: Added some types for windows only in case _BASETSD_H was not set
- Building: Changed Makefile to strip symbols in the linker instead of the compiler
- Building: Defined NOMINMAX macro to prevent definition min and max macros in stdlib header files
- Building: Enabled ASLR and DEP for Windows builds
- Building: Fixed almost all errors reported by cppcheck and scan-build
- Building: On macOS, move '-framework OpenCL' from CFLAGS to LDFLAGS
- Building: On macOS, use clang as default compiler
- Building: Support building on Msys2 environment
- Building: Use .gitmodules to simplify the OpenCL header dependency handling process
- Charsets: Added DES_full.charset
- Data Types: Replaced all integer macros with enumerator types
- Data Types: Replaced all integer variables with true bool variables in case they are used as a bool
- Data Types: Replaced all string macros with static const char types
- Data Types: Replaced all uint and uint32_t to u32
- Data Types: Replaced atoi() with atoll(). Eliminates sign conversion warnings
- Documents: Added docs/credits.txt
- Documents: Added docs/team.txt
- Documents: Changed rules.txt to match v3.20 limitations
- Error handling (file handling): Fixed a couple of filepointer leaks
- Error handling (format strings): Fixed a few printf() formats, ex: use %u instead of %d for uint32_t
- Error handling (memory allocation): Removed memory allocation checks, just print to stderr instead
- Error handling (startup): Added some missing returncode checks to get_exec_path()
- Fanspeed: Check both fanpolicy and fanspeed returncode and disable retain support if any of them fail
- Fanspeed: Minimum fanspeed for retain support increased to 33%, same as NV uses as default on windows
- Fanspeed: Reset PID controler settings to what they were initially
- Fanspeed: Set fan speed to default on quit
- File handling: Do a single write test (for files to be written later) directly on startup
- File locking: Use same locking mechanism in potfile as in outfile
- Hardware management: Fixed calling conventions for ADL, NvAPI and NVML on windows
- Hardware management: Improved checking for successfull load of the NVML API
- Hardware management: In case fanspeed can not be set, disable --gpu-temp-retain automatically
- Hardware management: In case of initialization error show it only once to the user on startup
- Hardware management: Refactored all code to return returncode (0 or -1) instead of data for more easy error handling
- Hardware management: Refactored macros to real functions
- Hardware management: Removed kernel exec timeout detection on NVIDIA, should no longer occur due to autotune
- Hardware management: Replaced NVML registry functions macros with their ascii versions (Adds NVML support for XP)
- Hashlist loading: Do not load data from hashfile if hashfile changed during runtime
- Kernel cache: Fixed checksum building on oversized device version or driver version strings
- Logging: Improved variable names in hashcat.log
- Loopback: Refactored --loopback support completely, no longer a recursive function
- Memory management: Fixed some memory leaks on shutdown
- Memory management: Got rid of all global variables
- Memory management: Got rid of local_free() and global_free(), no longer required
- Memory management: Refactored all variables with HCBUFSIZ_LARGE size from stack to heap, macOS doesn't like that
- OpenCL Headers: Select OpenCL headers tagged for OpenCL 1.2, since we use -cl-std=CL1.2
- OpenCL Kernels: Added const qualifier to variable declaration of matching global memory objects
- OpenCL Kernels: Got rid of one global kernel_threads variable
- OpenCL Kernels: Moved OpenCL requirement from v1.1 to v1.2
- OpenCL Kernels: Recognize reqd_work_group_size() values from OpenCL kernels and use them in the host if possible
- OpenCL Kernels: Refactored common function append_0x01()
- OpenCL Kernels: Refactored common function append_0x02()
- OpenCL Kernels: Refactored common function append_0x80()
- OpenCL Kernels: Refactored rule function append_block1()
- OpenCL Kernels: Refactored rule function rule_op_mangle_delete_last()
- OpenCL Kernels: Refactored rule function rule_op_mangle_dupechar_last()
- OpenCL Kernels: Refactored rule function rule_op_mangle_rotate_left()
- OpenCL Kernels: Refactored rule function rule_op_mangle_rotate_right()
- OpenCL Kernels: Support mixed kernel thread count for mixed kernels in the same source file
- OpenCL Kernels: Switch from clz() to ffz() for bitsliced algorithms
- OpenCL Kernels: Using platform vendor name is better than using device vendor name for function detection
- OpenCL Runtime: Updated AMDGPU-Pro and AMD Radeon driver version check
- OpenCL Runtime: Updated Intel OpenCL runtime version check
- OpenCL Runtime: Updated NVIDIA driver version check
- Password candidates: The maximum word length in a wordlist is 31 not 32, because 0x80 will eventually be appended
- Potfile: Base logic switched; Assuming the potfile is larger than the hashlist it's better to load hashlist instead of potfile entries
- Potfile: In case all hashes were cracking using potfile abort and inform user
- Restore: Automatically unlink restore file if all hashes have been cracked
- Restore: Do not unlink restore file if restore is disabled
- Rules: Refactored macros to real functions
- Status: Added Input.Queue.Base and Input.Queue.Mod to help the user better understand this concept
- Status: Do not wait for the progress mutex to read and store speed timer
- Status: Do not show Recovered/Time when cracking < 1000 hashes
- Status: Do not show Recovered/Time as floats but as integers to reduce over-information
- Tests: Removed rules_test/ subproject: Would require total rewrite but not used in a long time
- Threads: Replaced all calls to getpwuid() with getpwuid_r() to ensure thread safety
- Threads: Replaced all calls to gmtime() with gmtime_r() to ensure thread safety
- Threads: Replaced all calls to strtok() with strtok_r() to ensure thread safety
- Wordlists: Use larger counter variable to handle larger wordlists (that is > 2^32 words)
- X11: Detect missing coolbits and added some help text for the user how to fix it

* changes v3.00 -> v3.10:

##
## Improvements
##

- Added mask display to modes 3, 6, and 7. Allows the user to see the custom character set used during the run
- Make Linux build POSIX compatible; Also allow it to actually compile on musl-libc systems
- Add support to compile on FreeBSD
- Make use of cl_context_properties[] to clCreateContext(), even if OpenCL specification allow the use of NULL, some runtimes fail without
- The Time.Estimated attribute in status display should also show --runtime limit if user set it
- Fix some strict aliasing rule violation on older compilers
- Fix some variable initializers on older compilers
- Replace DARWIN macro with compiler predefined macro __APPLE__
- Replace LINUX macro with compiler predefined macro __linux__
- Allow the use of enc_id == 0 in hash-mode 10600 and 10700 as it takes no part in the actual computation
- Get rid of exit() calls in OpenCL wrapper library with the goal to have a better control which error can be ignored under special circumstances
- Do not error and exit if an OpenCL platform has no devices, just print a warning and continue with the next platform
- Workaround for OpenCL runtimes which do not accept -I parameter in the OpenCL kernel build options even if this is an OpenCL standard option
- Workaround for OpenCL runtimes which do accept -I parameter in the OpenCL kernel build options, but do not allow quotes
- Output cracked hashes on Windows using \r\n and not \n
- Replace RegGetValue() with RegQueryValueEx() to enable Windows XP 32 bit compatibility
- Slightly increased NVidias rule-processing performance by using generic instructions instead of byte_perm()
- Add support for @ rule (RULE_OP_MANGLE_PURGECHAR) to use on GPU
- Add support for --outfile (short -o) to be used together with --stdout
- Skip periodic status output whenever --stdout is used together with stdin mode, but no outfile was specified
- Show error message if --show is used together with --outfile-autohex-disable (this is currently not supported)
- Show error message if --skip/--limit is used together with mask files or --increment
- Workaround for NVidia OpenCL runtime bug causing -m 6223 to not crack any hashes even with the correct password candidate

##
## Bugs
##

- Fixed a bug where CRAM MD5 checked salt length instead of hash length
- Fixed a bug where hashcat is suppressing --machine-readable output in the final status update
- Fixed a bug where hashcat did not check the return of realpath() and crashes uncontrolled if the path does not exist
- Fixed a bug where hashcat crashes for accessing deallocated buffer if user spams "s" shortly before hashcat shuts down
- Fixed a bug where hashcat crashes in case of a scrypt P setting > 1
- Fixed a bug where hashcat did not correctly use the newly cracked plains whenever --loopback or the induction folder was used
- Fixed a bug where hashcat did not correctly remove hashes of type WPA/WPA2 even if present in potfile
- Fixed a bug where hashcat reported an invalid password for a zero-length password in LM
- Fixed a bug where hashcat did not take into account how long it takes to prepare a session when auto-aborting with --runtime is in use
- Fixed a bug where some kernels used COMPARE_M_SIMD instead of COMPARE_S_SIMD in singlehash mode

##
## Algorithms
##

- Added new hash-mode 13900 = OpenCart

* changes v2.01 -> v3.00:

This release markes the fusion of "hashcat" and "oclHashcat" into "hashcat".
It combines all features of all hashcat projects in one project.

##
## Features
##

- Support for Apple OpenCL runtime
- Support for NVidia OpenCL runtime (replaces CUDA)
- Support for Mesa (Gallium) OpenCL runtime
- Support for pocl OpenCL runtime
- Support for Khronos' OSS OpenCL reference implementation for building
- Support to utilize OpenCL devices-types other than GPU, ex: CPU and FPGA
- Support to utilize multiple different OpenCL platforms in parallel, ex: AMD + NV
- Support to utilize multiple different OpenCL device-types in parallel, ex: GPU + CPU
- Added option --opencl-platform to select a specific OpenCL platform
- Added option --opencl-device-types select specific OpenCL device types
- Added option --opencl-vector-width to override automatically selected vector-width size
- Added makefile native compilation target
- Added makefile install and uninstall targets
- Added autotuning engine and user-configurable tuning database
- Added current engine clock, current memory clock and pci-e lanes to the status display
- Added support for --gpu-temp-retain for NVidia GPU, both Linux and Windows
- Added execution timer of the running kernel to the status display
- Added command prompt to quit at next restore checkpoint
- Added human-readable error message for the OpenCL error codes
- Added option --potfile-path to override potfile path
- Added option --veracrypt-keyfile to set Keyfiles used, can be multiple
- Added option --veracrypt-pim to set the VeraCrypt personal iterations multiplier
- Added option --machine-readable for easier parsing of output
- Added option --powertune-enable to work with NVidia devices as well, not just AMD
- Added option --stdout to print candidates instead of trying to crack a hash

##
## Algorithms
##

- Added new hash-mode   125 = ArubaOS
- Added new hash-mode 12900 = Android FDE (Samsung DEK)
- Added new hash-mode 13000 = RAR5
- Added new hash-mode 13100 = Kerberos 5 TGS-REP etype 23
- Added new hash-mode 13200 = AxCrypt
- Added new hash-mode 13300 = AxCrypt in memory SHA1
- Added new hash-mode 13400 = Keepass 1 (AES/Twofish) and Keepass 2 (AES)
- Added new hash-mode 13500 = PeopleSoft PS_TOKEN
- Added new hash-mode 13600 = WinZip
- Added new hash-mode 137** = VeraCrypt
- Added new hash-mode 13800 = Windows 8+ phone PIN/Password

##
## Performance
##

- Full Table: https://docs.google.com/spreadsheets/d/1B1S_t1Z0KsqByH3pNkYUM-RCFMu860nlfSsYEqOoqco/edit#gid=0

##
## Improvements
##

- Reordering of files to help integration into linux distributions ~/.hashcat etc
- Use a profile directory to write temporary files (session, potfile etc.)
- Workaround dependencies on AMD APP-SDK AMD ADL, NV CUDA-SDK, NV ForceWare, NVML and NVAPI; they are no longer required
- Load external libraries dynamic at runtime instead of link them static at compile-time
- Benchmark accuracy improved; Is now on par to: singlehash -a 3 -w 3 ?b?b?b?b?b?b?b
- Benchmark no longer depends on a fixed time
- Removed option --benchmark-mode, therefore support --workload-profile in benchmark-mode
- Enabled support of --machine-readable in combination with --benchmark for automated benchmark processing
- Replaced --status-automat entirely with --machine-readable to make it more consistent among benchmark and non-benchmark mode
- Extended support from 14 to 255 functions calls per rule
- Extended password length up to 32 for 7zip
- Extended salt length up to 55 for raw hash types, eg: md5($pass.$salt)
- Extended version information
- Removed some duplicate rules in T0XlCv1, d3ad0ne and dive
- Redesigned changes.txt layout
- Redesigned --help menu layout

##
## Bugs
##

- Fixed a bug in speed display: In some situation, especially with slow hashes or lots of salts, it showed a speed of 0H/s
- Fixed a bug in restore handling: user immediately aborting after restart broke the restore file
- Fixed a bug in line counter: conditional jump or move depends on an uninitialised value
- Fixed a bug in rule-engine for NVidia devices: code for left- and right-shift were switched
- Fixed a bug in dive.rule: rules were not updated after the function 'x' was renamed to 'O'
- Fixed a bug in memory allocation "OpenCL -4 error": used unitialized value in a special situation
- Fixed a bug in memory handling: heap buffer overflow
- Fixed a bug in memory handling: out of bounds access
- Fixed a bug in implementation of DCC2: forced default iteration count for hashes to 10240
- Fixed a bug in implementation of WPA/WPA2: MAC and nonce stay one their original position as in the hccap file
- Fixed a bug in implementation of GOST R 34.11-94: zero length passwords were not cracked
- Fixed a bug in implementation of BLAKE2-512 kernels: incorrect access of the esalt buffer

##
## Technical
##

- Removed deprecated GCC version check requirement
- Removed NPROCS from Makefile, let make automatically detect the optimal number of parallel threads
- Dropped all C++ overloading functions to normal function which helps support more OpenCL platforms
- Renamed functions in common.h to emphasize their purpose
- Refactorized fast-hash kernels to enable SIMD on all OpenCL platforms
- Refactorized SIMD handling: SIMD the inner-loop not the outer-loop to save registers
- Workaround missing clEnqueueFillBuffer() support in certain OpenCL runtimes
- Added amd_bytealign() support in non-AMD OpenCL runtimes
- Added amd_bfe() support in non-AMD OpenCL runtimes
- Added several macros to allow writing optimized code for the different OpenCL platforms
- Replaced typedef for bool with stdbool.h
- Added special DEBUG environment variables to the makefile
- Hashcat now acquires an exclusive lock before writing to any file
- Changed buffers to not use same buffer for both input and output at the same time with snprintf()
- Check for allocatable device-memory depending on kernel_accel amplifier before trying to allocate
- Added additional check for max. ESSID length to prevent possible crashes
- Use a GCC equivalent for __stdcall where applicable
- Synchronize maximum output line size with input line size
- Increased maximum hash line size to 0x50000
- Run weak-hash checks only in straight-attack mode, this greatly reduces code complexity
- Restrict loopback option to straight attack-mode
- Moved rules_optimize to hashcat-utils
- Stick to older libOpenCL in binary package to avoid errors like this: version `OPENCL_2.0' not found
- Tightened hash parser for several algorithms
- Updated old RC4 code in Kerberos 5
- Limited the salt length of Juniper Netscreen/SSG (ScreenOS) hashes to 10
- Updated algorithm used to automatically select an ideal --scrypt-tmto value
- Renamed option --gpu-accel to --kernel-accel
- Renamed option --gpu-loops to --kernel-loops
- Renamed option --gpu-devices to --opencl-devices
- Added inline declaration to functions from simd.c, common.c, rp.c and types_ocl.c to increase performance
- Dropped static declaration from functions in all kernel to achieve OpenCL 1.1 compatibility
- Added -cl-std=CL1.1 to all kernel build options
- Created environment variable to inform NVidia OpenCL runtime to not create its own kernel cache
- Created environment variable to inform pocl OpenCL runtime to not create its own kernel cache
- Dropped special 64-bit rotate() handling for NV, it seems that they've added it to their OpenCL runtime
- Completely get rid of HAVE_ADL, HAVE_NVML and HAVE_NVAPI in sources
- Replaced NVAPI with NVML on windows<|MERGE_RESOLUTION|>--- conflicted
+++ resolved
@@ -43,11 +43,13 @@
 
 - Association Attack: Enable module specific pw_min and pw_max settings to avoid false positives in -a 9 attack-mode
 - Autotune: Added error handling. By default skipping device on error, with --force using accel/loops/threads min values instead
+- Backend: with kernel build options, switch from -I to -D INCLUDE_PATH, in order to support Apple Metal runtime
 - Backend Info: Added local memory size to output
 - CUDA Backend: moved functions to ext_cuda.c/ext_nvrtc.c and includes to ext_cuda.h/ext_nvrtc.h
 - Hash Info: show more information (Updated Hash-Format. Added Autodetect, Self-Test, Potfile and Plaintext encoding)
 - HIP Backend: moved functions to ext_hip.c/ext_hiprtc.c and includes to ext_hip.h/ext_hiprtc.h
 - Kernels: Refactored standard kernel declaration to use a structure holding u32/u64 attributes to reduce the number of attributes
+- Kernels: Refactored standard kernel includes in order to support Apple Metal runtime
 - Makefile: updated MACOSX_DEPLOYMENT_TARGET to 10.15 and removed OpenCL framework from LFLAGS_NATIVE on MacOS
 - OpenCL Backend: added workaround to make optimized kernels work on Apple Silicon
 - OpenCL Backend: moved functions to ext_OpenCL.c and includes to ext_OpenCL.h
@@ -60,15 +62,9 @@
 - Tuning Database: Added a warning if a module implements module_extra_tuningdb_block but the installed computing device is not found
 - Unit tests: added -r (--runtime) option
 - Unit tests: handle negative status code, skip deprecated hash-types, skip hash-types with known perl modules issues, updated output
-<<<<<<< HEAD
-- Hash Info: show more information (Updated Hash-Format. Added Autodetect, Self-Test, Potfile and Plaintext encoding)
-- Backend: with kernel build options, switch from -I to -D INCLUDE_PATH, in order to support Apple Metal runtime
-- Kernels: Refactored standard kernel includes in order to support Apple Metal runtime
-=======
 - Unit tests: Updated test.sh to set default device-type to CPU with Apple Intel and added -f (--force) option
 - Usage Screen: On windows console, wait for any keypress if usage_mini_print() is used
 - User Options: Add new module function module_hash_decode_postprocess() to override hash specific configurations from command line
->>>>>>> 86b4abde
 
 * changes v6.2.4 -> v6.2.5
 
