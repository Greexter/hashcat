--- conflicted
+++ resolved
@@ -23,12 +23,7 @@
 - Added support to building universal macOS binary on Apple Silicon
 - Added hex encoding format for --separator option
 - Added password candidates range to --status-json output
-<<<<<<< HEAD
 - Added parameter to Bitwarden mode for second iteration count
-- Added support to use 'John the Ripper' hash format with hash-type 18200
-=======
->>>>>>> 233cd56f
-
 
 ##
 ## Bugs
