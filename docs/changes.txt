* changes v3.6.0 -> xxx:

##
## Algorithms
##

- Added hash-mode  2501 = WPA/WPA2 PMK

##
## Features
##

- Added more preparations to support to crack passwords and salts up to length 256 (unfinished yet)
- Added option --length-limit-disable to disable optimization based on password- and salt-length
- Added self-test functionality for OpenCL kernels on startup
- Added option --self-test-disable to disable self-test functionality on startup
- Added option --wordlist-autohex-disable to disable the automatical conversion of $HEX[] words from the word list

##
## Bugs
##

- Fixed a parser error for mode -m 9820 = MS Office <= 2003 $3, SHA1 + RC4, collider #2
- Fixed a problem with changed current working directory, for instance by using --restore together with --remove
- Fixed a memory problem that occured when the OpenCL folder was not found and e.g. the shared and session folder were the same
- Fixed the version number used in the restore file header
- Fixed the parsing of command line options. It doesn't show two times the same error about an invalid option anymore.
- Fixed the estimated time value whenever the value is very large and overflows
<<<<<<< HEAD
- Fixed the parsing of DCC2 hashes by allowing the "#" character within the user name
=======
- Fixed the parsing of descrypt hashes if the hashes do have non-standard characters within the salt
>>>>>>> 0d6b9d04

##
## Improvements
##

- OpenCL Runtime: Updated AMD ROCm driver version check, warn if version < 1.1
- WPA cracking: Improved nonce-error-corrections mode to use a both positive and negative corrections

##
## Technical
##

- Time: added new type for time measurements hc_time_t and related functions to force the use of 64 bit times

* changes v3.5.0 -> v3.6.0:

##
## Algorithms
##

- Added hash-mode   600 = BLAKE2-512
- Added hash-mode 15200 = Blockchain, My Wallet, V2
- Added hash-mode 15300 = DPAPI masterkey file v1 and v2
- Added hash-mode 15400 = ChaCha20
- Added hash-mode 15500 = JKS Java Key Store Private Keys (SHA1)
- Added hash-mode 15600 = Ethereum Wallet, PBKDF2-HMAC-SHA256
- Added hash-mode 15700 = Ethereum Wallet, PBKDF2-SCRYPT

##
## Features
##

- 7-Zip cracking: increased max. data length to 320k and removed AES padding attack to avoid false negatives
- Dictionary cache: Show time spent on dictionary cache building at startup
- Rules: Support added for position 'p' (Nth instance of a character) in host mode (using -j or -k)
- Rules: Support added for rejection rule '_N' (reject plains of length not equal to N) in host mode
- Rules: Support added for rule 'eX'
- Wordlist encoding: Added parameters --encoding-from and --encoding-to to configure wordlist encoding handling
- Wordlist encoding: Support added for internal conversion between user-defined encodings during runtime

##
## Workarounds
##

- Workaround added for NVIDIA NVML library: If libnvidia-ml.so couldn't be loaded, try again using libnvidia-ml.so.1

##
## Improvements
##

- WPA cracking: Improved nonce-error-corrections mode to fix corrupt nonces generated on big-endian devices

##
## Bugs
##

- Fixed a condition that caused hybrid attacks using a maskfile to not select all wordlists from a wordlist folder
- Fixed a memory leak that was present when a user periodically prints hashcat status (using --status-timer)
- Fixed a missing type specifier in a function declaration of the RACF kernel

##
## Technical
##

- Building: In the binary release packages, link libiconv static for Windows binaries
- Dictstat: Structure for dictstat file changed to include --encoding-from and --encoding-to parameters
- OpenCL Runtime: Updated AMDGPU-PRO driver version check, warn if version 17.10 (known to be broken) is detected
- WPA cracking: Reduced --nonce-error-corrections default from 16 to 8 to compensate for speed drop caused by big-endian fixes

* changes v3.40 -> v3.5.0:

##
## Features
##

- WPA cracking: Added support for WPA/WPA2 handshake AP nonce automatic error correction
- WPA cracking: Added parameter --nonce-error-corrections to configure range of error correction

##
## Algorithms
##

- Added hash-mode 15100 = Juniper/NetBSD sha1crypt

##
## Improvements
##

- Abbreviate long hashes to display the Hash.Target status line within 80 characters
- Refactored internal use of esalt to sync with the number of digests instead of the number of salts
- Refactored other output to display within 80 characters without wrapping

##
## Bugs
##

- Fixed a hash validation error when trying to load Android FDE < 4.3 hashes
- Fixed a problem where --keyspace combined with custom charsets incorrectly displayed an error message
- Fixed a problem where --stdout combined with custom charsets incorrectly displayed an error message
- Fixed a problem with parsing and displaying -m 7000 = Fortigate (FortiOS) hashes
- Fixed a race condition after sessions finish, where the input-base was freed but accessed afterwards
- Fixed a typo that resulted in the minimum password length not being correctly initialized
- Fixed --outfile-format formats 11 through 15 to show the correct crack position
- Fixed --remove to apply even when all hashes are either found in the potfile or detected in weak-hash checks

##
## Technical
##

- Building: Added missing prototypes for atlassian_parse_hash function
- Dictionary Cache: Split long status line into multiple lines to stay < 80 chars
- Files: Detect and error when users try to use -r with a parameter which is not a file
- HCCAPX Parser: Added support for a special bit (bit 8) of the message_pair that indicates if replay counters match
- Parameter: Detect and error when users try to use an empty string (length 0) for parameters like --session=
- Parameter: Detect and error when users try to use non-digit input when only digits are expected
- Sessions: Improved string comparison in case user sets --session to "hashcat"
- Status View: Add rejected counter to machine-readable output
- Status View: Rename labels Input.Mode, Input.Base, ... to Guess.Mode, Guess.Base, ...
- Status View: Added a visual indicator to the status screen when checkpoint quit has been requested
- Versions: Changed version naming convention from x.yz to x.y.z

* changes v3.30 -> v3.40:

##
## Features
##

- Added support for loading hccapx files
- Added support for filtering hccapx message pairs using --hccapx-message-pair
- Added support for parsing 7-Zip hashes with LZMA/LZMA2 compression indicator set to a non-zero value
- Added support for decompressing LZMA1/LZMA2 data for -m 11600 = 7-Zip to validate the CRC
- Added support for automatic merge of LM halfes in case --show and --left is used
- Added support for showing all user names with --show and --left if --username was specified
- Added support for GPU temperature management on cygwin build

##
## Algorithms
##

- Added hash-mode  1411 = SSHA-256(Base64), LDAP {SSHA256}
- Added hash-mode  3910 = md5(md5($pass).md5($salt))
- Added hash-mode  4010 = md5($salt.md5($salt.$pass))
- Added hash-mode  4110 = md5($salt.md5($pass.$salt))
- Added hash-mode  4520 = sha1($salt.sha1($pass))
- Added hash-mode  4522 = PunBB
- Added hash-mode  7000 = Fortigate (FortiOS)
- Added hash-mode 12001 = Atlassian (PBKDF2-HMAC-SHA1)
- Added hash-mode 14600 = LUKS
- Added hash-mode 14700 = iTunes Backup < 10.0
- Added hash-mode 14800 = iTunes Backup >= 10.0
- Added hash-mode 14900 = Skip32
- Added hash-mode 15000 = FileZilla Server >= 0.9.55

##
## Workarounds
##

- Workaround added for AMDGPU-Pro OpenCL runtime: AES encrypt and decrypt Invertkey function was calculated wrong in certain cases
- Workaround added for AMDGPU-Pro OpenCL runtime: RAR3 kernel require a volatile variable to work correctly
- Workaround added for Apple OpenCL runtime: bcrypt kernel requires a volatile variable because of a compiler optimization bug
- Workaround added for Apple OpenCL runtime: LUKS kernel requires some volatile variables because of a compiler optimization bug
- Workaround added for Apple OpenCL runtime: TrueCrypt kernel requires some volatile variables because of a compiler optimization bug
- Workaround added for NVidia OpenCL runtime: RACF kernel requires EBCDIC lookup to be done on shared memory

##
## Bugs
##

- Fixed a problem within the Kerberos 5 TGS-REP (-m 13100) hash parser
- Fixed clEnqueueNDRangeKernel(): CL_UNKNOWN_ERROR caused by an invalid work-item count during weak-hash-check
- Fixed cracking of PeopleSoft Token (-m 13500) if salt length + password length is >= 128 byte
- Fixed cracking of Plaintext (-m 99999) in case MD4 was used in a previous session
- Fixed DEScrypt cracking in BF mode in case the hashlist contains more than 16 times the same salt
- Fixed duplicate detection for WPA handshakes with the same ESSID
- Fixed nvapi datatype definition for NvS32 and NvU32
- Fixed overflow in bcrypt kernel in expand_key() function
- Fixed pointer to local variable outside scope in case -j or -k is used
- Fixed pointer to local variable outside scope in case --markov-hcstat is not used
- Fixed recursion in loopback handling when session was aborted by the user
- Fixed rule 'O' (RULE_OP_MANGLE_OMIT) in host mode in case the offset + length parameter equals the length of the input word
- Fixed rule 'i' (RULE_OP_MANGLE_INSERT) in host mode in case the offset parameter equals the length of the input word
- Fixed string not null terminated inside workaround for checking drm driver path
- Fixed string not null terminated while reading maskfiles
- Fixed truncation of password after position 32 with the combinator attack
- Fixed use of option --keyspace in combination with -m 2500 (WPA)
- Fixed WPA/WPA2 cracking in case eapol frame is >= 248 byte

##
## Technical
##

- Building: Add SHARED variable to Makefile to choose if hashcat is build as static or shared binary (using libhashcat.so/hashcat.dll)
- Building: Removed compiler option -march=native as this created problems for maintainers on various distributions
- Building: Removed the use of RPATH on linker level
- Building: Replaced linking of CRT_glob.o with the use of int _dowildcard
- Commandline: Do some checks related to custom-charset options if user specifies them
- CPU Affinity: Fixed memory leak in case invalid cpu Id was specified
- Dispatcher: Fixed several memory leaks in case an OpenCL error occurs
- Events: Improved the maximum event message handling. event_log () will now also internally make sure that the message is properly terminated
- File Locking: Improved error detection on file locks
- File Reads: Fixed memory leak in case outfile or hashfile was not accessible
- File Reads: Improved error detection on file reads, especially when getting the file stats
- Files: Do several file and folder checks on startup rather than when they are actually used to avoid related error after eventual intense operations
- Hardware Management: Bring back kernel exec timeout detection for NVidia on user request
- Hardware Monitor: Fixed several memory leaks in case hash-file writing (caused by --remove) failed
- Hardware Monitor: Fixed several memory leaks in case no hardware monitor sensor is found
- Hardware Monitor: In case NVML initialization failed, do not try to initialiaze NVAPI or XNVCTRL because they both depend on NVML
- Hash Parsing: Added additional bound checks for the SIP digest authentication (MD5) parser (-m 11400)
- Hash Parsing: Make sure that all files are correctly closed whenever a hash file parsing error occurs
- Helper: Added functions to check existence, type, read- and write-permissions and rewrite sources to use them instead of stat()
- Keyfile handling: Make sure that the memory is cleanly freed whenever a VeraCrypt/TrueCrypt keyfile fails to load
- Mask Checks: Added additional memory cleanups after parsing/verifying masks
- Mask Checks: Added integer overflow detection for a keyspace of a mask provided by user
- Mask Increment: Fixed memory leak in case mask_append() fails
- OpenCL Device: Do a check on available constant memory size and abort if it's less than 64kB
- OpenCL Device Management: Fixed several memory leaks in case initialization of an OpenCL device or platform failed
- OpenCL Header: Updated CL_* errorcode to OpenCL 1.2 standard
- OpenCL Kernel: Move kernel binary buffer from heap to stack memory
- OpenCL Kernel: Refactored read_kernel_binary to load only a single kernel for a single device
- OpenCL Kernel: Remove "static" keyword from function declarations; Causes older Intel OpenCL runtimes to fail compiling
- OpenCL Kernel: Renumbered hash-mode 7600 to 4521
- OpenCL Runtime: Added a warning about using Mesa OpenCL runtime
- OpenCL Runtime: Updated AMDGPU-Pro driver version check, do warn if version 16.60 is detected which is known to be broken
- Outfile Check: Fixed a memory leak for failed outfile reads
- Restore: Add some checks on the rd->cwd variable in restore case
- Rule Engine: Fixed several memory leaks in case loading of rules failed
- Session Management: Automatically set dedicated session names for non-cracking parameters, for example: --stdout
- Session Management: Fixed several memory leaks in case profile- or install-folder setup failed
- Sessions: Move out handling of multiple instance from restore file into separate pidfile
- Status screen: Do not try to clear prompt in --quiet mode
- Tests: Fixed the timeout status code value and increased the runtime to 400 seconds
- Threads: Restored strerror as %m is unsupported by the BSDs
- Wordlists: Disable dictstat handling for hash-mode 3000 as it virtually creates words in the wordlist which is not the case for other modes
- Wordlists: Fixed memory leak in case access a file in a wordlist folder fails
- WPA: Changed format for outfile and potfile from essid:mac1:mac2 to hash:mac_ap:mac_sta:essid
- WPA: Changed format for outfile_check from essid:mac1:mac2 to hash

* changes v3.20 -> v3.30:

##
## Features
##

- Files: Use $HEX[...] in case the password includes the separater character, increases potfile reading performance
- Files: If the user specifies a folder to scan for wordlists instead of directly a wordlist, then ignore the hidden files
- Loopback: Include passwords for removed hashes present in the potfile to next loopback iteration
- New option --progress-only: Quickly provides ideal progress step size and time to process on the user hashes and selected options, then quit
- Status screen: Reenabled automatic status screen display in case of stdin used
- Truecrypt/Veracrypt: Use CRC32 to verify headers instead of fuzzy logic, greatly reduces false positives from 18:2^48 to 3:2^64
- WPA cracking: Reuse PBKDF2 intermediate keys if duplicate essid is detected

##
## Algorithms
##

- Added hash-mode 1300 = SHA-224

##
## Bugs
##

- Fixed buffer overflow in status screen display in case of long non-utf8 string
- Fixed buffer overflow in plaintext parsing code: Leading to segfault
- Fixed custom char parsing code in maskfiles in --increment mode: Custom charset wasn't used
- Fixed display screen to show input queue when using custom charset or rules
- Fixed double fclose() using AMDGPU-Pro on sysfs compatible platform: Leading to segfault
- Fixed hash-mode 11400 = SIP digest authentication (MD5): Cracking of hashes which did not include *auth* or *auth-int* was broken
- Fixed hex output of plaintext in case --outfile-format 4, 5, 6 or 7 was used
- Fixed infinite loop when using --loopback in case all hashes have been cracked
- Fixed kernel loops in --increment mode leading to slower performance
- Fixed mask length check in hybrid attack-modes: Do not include hash-mode dependant mask length checks
- Fixed parsing of hashes in case the last line did not include a linefeed character
- Fixed potfile loading to accept blank passwords
- Fixed runtime limit: No longer required so sample startup time after refactorization

##
## Workarounds
##

- Workaround added for Intel OpenCL runtime: GPU support is broken, skip the device unless user forces to enable it

##
## Technical
##

- Building: Added hashcat32.dll and hashcat64.dll makefile targets for building hashcat windows libraries
- Building: Added production flag in Makefile to disable all the GCC compiler options needed only for development
- Building: Removed access to readlink() on FreeBSD
- Building: For CYGWIN prefer to use "opencl.dll" (installed by drivers) instead of optional "cygOpenCL-1.dll"
- Events: Added new event EVENT_WEAK_HASH_ALL_CRACKED if all hashes have been cracked during weak hash check
- Hardware management: Switched matching ADL device with OpenCL device by using PCI bus, device and function
- Hardware management: Switched matching NvAPI device with OpenCL device by using PCI bus, device and function
- Hardware management: Switched matching NVML device with OpenCL device by using PCI bus, device and function
- Hardware management: Switched matching xnvctrl device with OpenCL device by using PCI bus, device and function
- Hardware management: Removed *throttled* message from NVML as this created more confusion than it helped
- Hash Parser: Improved error detection of invalid hex characters where hex character are expected
- OpenCL Runtime: Updated AMDGPU-Pro driver version check, do warn if version 16.50 is detected which is known to be broken
- OpenCL Runtime: Updated hashcat.hctune for Iris Pro GPU on OSX
- Potfile: In v3.10 already, the default potfile suffix changed but the note about was missing. The "hashcat.pot" became "hashcat.potfile"
- Potfile: Added old potfile detection, show warning message
- Returncode: Added dedicated returncode (see docs/status_codes.txt) for shutdowns caused by --runtime and checkpoint keypress
- Sanity: Added sanity check to disallow --speed-only in combination with -i
- Sanity: Added sanity check to disallow --loopback in combination with --runtime
- Threads: Replaced all calls to ctime() with ctime_r() to ensure thread safety
- Threads: Replaced all calls to strerror() with %m printf() GNU extension to ensure thread safety

* changes v3.10 -> v3.20:

The hashcat core was completely refactored to be a MT-safe library (libhashcat).
The goal was to help developers include hashcat into distributed clients or GUI frontends.
The CLI (hashcat.bin or hashcat.exe) works as before but from a technical perspective it's a library frontend.

##
## Features
##

- New option --speed-only: Quickly provides cracking speed per device based on the user hashes and selected options, then quit
- New option --keep-guessing: Continue cracking hashes even after they have been cracked (to find collisions)
- New option --restore-file-path: Manually override the path to the restore file (useful if we want all session files in the same folder)
- New option --opencl-info: Show details about OpenCL compatible devices like an embedded clinfo tool (useful for bug reports)
- Documents: Added colors for warnings (yellow) and errors (red) instead of WARNING: and ERROR: prefix
- Documents: Added hints presented to the user about optimizing performance while hashcat is running
- Hardware management: Support --gpu-temp-retain for AMDGPU-Pro driver
- Hardware management: Support --powertune-enable for AMDGPU-Pro driver
- Password candidates: Allow words of length > 31 in wordlists for -a 0 for some slow hashes if no rules are in use
- Password candidates: Do not use $HEX[] if the password candidate is a valid UTF-8 string and print out as-is
- Pause mode: Allow quit program also if in pause mode
- Pause mode: Ignore runtime limit in pause mode
- Status view: Show core-clock, memory-clock and execution time in benchmark-mode in case --machine-readable is activated
- Status view: Show temperature, coreclock, memoryclock, fanspeed and pci-lanes for devices using AMDGPU-Pro driver
- Status view: Show the current first and last password candidate test queued for execution per device (as in JtR)
- Status view: Show the current position in the queue for both base and modifier (Example: Wordlist 2/5)
- Markov statistics: Update hashcat.hcstat which is used as reference whenever the user defines a mask
- Charsets: Added lowercase ascii hex (?h) and uppercase ascii hex (?H) as predefined charsets

##
## Algorithms
##

- Added hash-mode 14000 = DES (PT = $salt, key = $pass)
- Added hash-mode 14100 = 3DES (PT = $salt, key = $pass)
- Added hash-mode 14400 = SHA1(CX)
- Added hash-mode 99999 = Plaintext
- Extended hash-mode 3200 = bcrypt: Accept signature $2b$ (February 2014)
- Improved hash-mode 8300 = DNSSEC: Additional parsing error detection

##
## Bugs
##

- Custom charset from file parsing code did not return an error if an error occured
- Fix some clSetKernelArg() size error that caused slow modes to not work anymore in -a 1 mode
- Hash-mode 11600 = (7-Zip): Depending on input hash a clEnqueueReadBuffer(): CL_INVALID_VALUE error occured
- Hash-mode 22 = Juniper Netscreen/SSG (ScreenOS): Fix salt length for -m 22 in benchmark mode
- Hash-Mode 5500 = NetNTLMv1 + ESS: Fix loading of NetNTLMv1 + SSP hash
- Hash-mode 6000 = RipeMD160: Fix typo in array index number
- If cracking a hash-mode using unicode passwords, length check of a mask was not taking into account
- If cracking a large salted hashlist the wordlist reject code was too slow to handle it, leading to 0H/s
- Null-pointer dereference in outfile-check shutdown code when using --outfile-check-dir, leading to segfault
- On startup hashcat tried to access the folder defined in INSTALL_FOLDER, leading to segfault if that folder was not existing
- Random rules generator code used invalid parameter for memory copy function (M), leading to use of invalid rule
- Sanity check for --outfile-format was broken if used in combination with --show or --left

##
## Workarounds
##

- Workaround added for AMDGPU-Pro OpenCL runtime: Failed to compile hash-mode 10700 = PDF 1.7 Level 8
- Workaround added for AMDGPU-Pro OpenCL runtime: Failed to compile hash-mode 1800 = sha512crypt
- Workaround added for NVidia OpenCL runtime: Failed to compile hash-mode 6400 = AIX {ssha256}
- Workaround added for NVidia OpenCL runtime: Failed to compile hash-mode 6800 = Lastpass + Lastpass sniffed
- Workaround added for OSX OpenCL runtime: Failed to compile hash-mode 10420 = PDF 1.1 - 1.3 (Acrobat 2 - 4)
- Workaround added for OSX OpenCL runtime: Failed to compile hash-mode 1100 = Domain Cached Credentials (DCC), MS Cache
- Workaround added for OSX OpenCL runtime: Failed to compile hash-mode 13800 = Windows 8+ phone PIN/Password
- Workaround added for pocl OpenCL runtime: Failed to compile hash-mode 5800 = Android PIN

##
## Performance
##

- Improved performance for rule-based attacks for _very_ fast hashes like MD5 and NTLM by 30% or higher
- Improved performance for DEScrypt on AMD, from 373MH/s to 525MH/s
- Improved performance for raw DES-based algorithms (like LM) on AMD, from 1.6GH/s to 12.5GH/s
- Improved performance for raw SHA256-based algorithms using meet-in-the-middle optimization, reduces 7/64 steps
- Improved performance for SAP CODVN B (BCODE) and SAP CODVN F/G (PASSCODE) due to register handling optimization, gives 3% and 25%
- Improved performance by reducing maximum number of allowed function calls per rule from 255 to 31
- Improved performance by update the selection when to use #pragma unroll depending on OpenCL runtime vendor

- Full performance comparison sheet v3.10 vs. v3.20: https://docs.google.com/spreadsheets/d/1B1S_t1Z0KsqByH3pNkYUM-RCFMu860nlfSsYEqOoqco/edit#gid=1591672380

##
## Technical
##

- Autotune: Do not run any caching rounds in autotune in DEBUG mode if -n and -u are specified
- Bash completion: Removed some v2.01 leftovers in the bash completion configuration
- Benchmark: Do not control fan speed in benchmark mode
- Benchmark: On OSX, some hash-modes can't compile because of OSX OpenCL runtime. Skip them and move on to the next
- Building: Added Makefile target "main_shared", a small how-to-use libhashcat example
- Building: Added many additional compiler warning flags in Makefile to improve static code error detection
- Building: Added missing includes for FreeBSD
- Building: Added some types for windows only in case _BASETSD_H was not set
- Building: Changed Makefile to strip symbols in the linker instead of the compiler
- Building: Defined NOMINMAX macro to prevent definition min and max macros in stdlib header files
- Building: Enabled ASLR and DEP for Windows builds
- Building: Fixed almost all errors reported by cppcheck and scan-build
- Building: On OSX, move '-framework OpenCL' from CFLAGS to LDFLAGS
- Building: On OSX, use clang as default compiler
- Building: Support building on Msys2 environment
- Building: Use .gitmodules to simplify the OpenCL header dependency handling process
- Charsets: Added DES_full.charset
- Data Types: Replaced all integer macros with enumerator types
- Data Types: Replaced all integer variables with true bool variables in case they are used as a bool
- Data Types: Replaced all string macros with static const char types
- Data Types: Replaced all uint and uint32_t to u32
- Data Types: Replaced atoi() with atoll(). Eliminates sign conversion warnings
- Documents: Added docs/credits.txt
- Documents: Added docs/team.txt
- Documents: Changed rules.txt to match v3.20 limitations
- Error handling (file handling): Fixed a couple of filepointer leaks
- Error handling (format strings): Fixed a few printf() formats, ex: use %u instead of %d for uint32_t
- Error handling (memory allocation): Removed memory allocation checks, just print to stderr instead
- Error handling (startup): Added some missing returncode checks to get_exec_path()
- Fanspeed: Check both fanpolicy and fanspeed returncode and disable retain support if any of them fail
- Fanspeed: Minimum fanspeed for retain support increased to 33%, same as NV uses as default on windows
- Fanspeed: Reset PID controler settings to what they were initially
- Fanspeed: Set fan speed to default on quit
- File handling: Do a single write test (for files to be written later) directly on startup
- File locking: Use same locking mechanism in potfile as in outfile
- Hardware management: Fixed calling conventions for ADL, NvAPI and NVML on windows
- Hardware management: Improved checking for successfull load of the NVML API
- Hardware management: In case fanspeed can not be set, disable --gpu-temp-retain automatically
- Hardware management: In case of initialization error show it only once to the user on startup
- Hardware management: Refactored all code to return returncode (0 or -1) instead of data for more easy error handling
- Hardware management: Refactored macros to real functions
- Hardware management: Removed kernel exec timeout detection on NVIDIA, should no longer occur due to autotune
- Hardware management: Replaced NVML registry functions macros with their ascii versions (Adds NVML support for XP)
- Hashlist loading: Do not load data from hashfile if hashfile changed during runtime
- Kernel cache: Fixed checksum building on oversized device version or driver version strings
- Logging: Improved variable names in hashcat.log
- Loopback: Refactored --loopback support completely, no longer a recursive function
- Memory management: Fixed some memory leaks on shutdown
- Memory management: Got rid of all global variables
- Memory management: Got rid of local_free() and global_free(), no longer required
- Memory management: Refactored all variables with HCBUFSIZ_LARGE size from stack to heap, OSX doesn't like that
- OpenCL Headers: Select OpenCL headers tagged for OpenCL 1.2, since we use -cl-std=CL1.2
- OpenCL Kernels: Added const qualifier to variable declaration of matching global memory objects
- OpenCL Kernels: Got rid of one global kernel_threads variable
- OpenCL Kernels: Moved OpenCL requirement from v1.1 to v1.2
- OpenCL Kernels: Recognize reqd_work_group_size() values from OpenCL kernels and use them in the host if possible
- OpenCL Kernels: Refactored common function append_0x01()
- OpenCL Kernels: Refactored common function append_0x02()
- OpenCL Kernels: Refactored common function append_0x80()
- OpenCL Kernels: Refactored rule function append_block1()
- OpenCL Kernels: Refactored rule function rule_op_mangle_delete_last()
- OpenCL Kernels: Refactored rule function rule_op_mangle_dupechar_last()
- OpenCL Kernels: Refactored rule function rule_op_mangle_rotate_left()
- OpenCL Kernels: Refactored rule function rule_op_mangle_rotate_right()
- OpenCL Kernels: Support mixed kernel thread count for mixed kernels in the same source file
- OpenCL Kernels: Switch from clz() to ffz() for bitsliced algorithms
- OpenCL Kernels: Using platform vendor name is better than using device vendor name for function detection
- OpenCL Runtime: Updated AMDGPU-Pro and AMD Radeon driver version check
- OpenCL Runtime: Updated Intel OpenCL runtime version check
- OpenCL Runtime: Updated NVIDIA driver version check
- Password candidates: The maximum word length in a wordlist is 31 not 32, because 0x80 will eventually be appended
- Potfile: Base logic switched; Assuming the potfile is larger than the hashlist it's better to load hashlist instead of potfile entries
- Potfile: In case all hashes were cracking using potfile abort and inform user
- Restore: Automatically unlink restore file if all hashes have been cracked
- Restore: Do not unlink restore file if restore is disabled
- Rules: Refactored macros to real functions
- Status: Added Input.Queue.Base and Input.Queue.Mod to help the user better understand this concept
- Status: Do not wait for the progress mutex to read and store speed timer
- Status: Do not show Recovered/Time when cracking < 1000 hashes
- Status: Do not show Recovered/Time as floats but as integers to reduce over-information
- Tests: Removed rules_test/ subproject: Would require total rewrite but not used in a long time
- Threads: Replaced all calls to getpwuid() with getpwuid_r() to ensure thread safety
- Threads: Replaced all calls to gmtime() with gmtime_r() to ensure thread safety
- Threads: Replaced all calls to strtok() with strtok_r() to ensure thread safety
- Wordlists: Use larger counter variable to handle larger wordlists (that is > 2^32 words)
- X11: Detect missing coolbits and added some help text for the user how to fix it

* changes v3.00 -> v3.10:

##
## Improvements
##

- Added mask display to modes 3, 6, and 7. Allows the user to see the custom character set used during the run
- Make Linux build POSIX compatible; Also allow it to actually compile on musl-libc systems
- Add support to compile on FreeBSD
- Make use of cl_context_properties[] to clCreateContext(), even if OpenCL specification allow the use of NULL, some runtimes fail without
- The Time.Estimated attribute in status display should also show --runtime limit if user set it
- Fix some strict aliasing rule violation on older compilers
- Fix some variable initializers on older compilers
- Replace DARWIN macro with compiler predefined macro __APPLE__
- Replace LINUX macro with compiler predefined macro __linux__
- Allow the use of enc_id == 0 in hash-mode 10600 and 10700 as it takes no part in the actual computation
- Get rid of exit() calls in OpenCL wrapper library with the goal to have a better control which error can be ignored under special circumstances
- Do not error and exit if an OpenCL platform has no devices, just print a warning and continue with the next platform
- Workaround for OpenCL runtimes which do not accept -I parameter in the OpenCL kernel build options even if this is an OpenCL standard option
- Workaround for OpenCL runtimes which do accept -I parameter in the OpenCL kernel build options, but do not allow quotes
- Output cracked hashes on Windows using \r\n and not \n
- Replace RegGetValue() with RegQueryValueEx() to enable Windows XP 32 bit compatibility
- Slightly increased NVidias rule-processing performance by using generic instructions instead of byte_perm()
- Add support for @ rule (RULE_OP_MANGLE_PURGECHAR) to use on GPU
- Add support for --outfile (short -o) to be used together with --stdout
- Skip periodic status output whenever --stdout is used together with stdin mode, but no outfile was specified
- Show error message if --show is used together with --outfile-autohex-disable (this is currently not supported)
- Show error message if --skip/--limit is used together with mask files or --increment
- Workaround for NVidia OpenCL runtime bug causing -m 6223 to not crack any hashes even with the correct password candidate

##
## Bugs
##

- Fixed a bug where CRAM MD5 checked salt length instead of hash length
- Fixed a bug where hashcat is suppressing --machine-readable output in the final status update
- Fixed a bug where hashcat did not check the return of realpath() and crashes uncontrolled if the path does not exist
- Fixed a bug where hashcat crashes for accessing deallocated buffer if user spams "s" shortly before hashcat shuts down
- Fixed a bug where hashcat crashes in case of a scrypt P setting > 1
- Fixed a bug where hashcat did not correctly use the newly cracked plains whenever --loopback or the induction folder was used
- Fixed a bug where hashcat did not correctly remove hashes of type WPA/WPA2 even if present in potfile
- Fixed a bug where hashcat reported an invalid password for a zero-length password in LM
- Fixed a bug where hashcat did not take into account how long it takes to prepare a session when auto-aborting with --runtime is in use
- Fixed a bug where some kernels used COMPARE_M_SIMD instead of COMPARE_S_SIMD in singlehash mode

##
## Algorithms
##

- Added new hash-mode 13900 = OpenCart

* changes v2.01 -> v3.00:

This release markes the fusion of "hashcat" and "oclHashcat" into "hashcat".
It combines all features of all hashcat projects in one project.

##
## Features
##

- Support for Apple OpenCL runtime
- Support for NVidia OpenCL runtime (replaces CUDA)
- Support for Mesa (Gallium) OpenCL runtime
- Support for pocl OpenCL runtime
- Support for Khronos' OSS OpenCL reference implementation for building
- Support to utilize OpenCL devices-types other than GPU, ex: CPU and FPGA
- Support to utilize multiple different OpenCL platforms in parallel, ex: AMD + NV
- Support to utilize multiple different OpenCL device-types in parallel, ex: GPU + CPU
- Added option --opencl-platform to select a specific OpenCL platform
- Added option --opencl-device-types select specific OpenCL device types
- Added option --opencl-vector-width to override automatically selected vector-width size
- Added makefile native compilation target
- Added makefile install and uninstall targets
- Added autotuning engine and user-configurable tuning database
- Added current engine clock, current memory clock and pci-e lanes to the status display
- Added support for --gpu-temp-retain for NVidia GPU, both Linux and Windows
- Added execution timer of the running kernel to the status display
- Added command prompt to quit at next restore checkpoint
- Added human-readable error message for the OpenCL error codes
- Added option --potfile-path to override potfile path
- Added option --veracrypt-keyfile to set Keyfiles used, can be multiple
- Added option --veracrypt-pim to set the VeraCrypt personal iterations multiplier
- Added option --machine-readable for easier parsing of output
- Added option --powertune-enable to work with NVidia devices as well, not just AMD
- Added option --stdout to print candidates instead of trying to crack a hash

##
## Algorithms
##

- Added new hash-mode   125 = ArubaOS
- Added new hash-mode 12900 = Android FDE (Samsung DEK)
- Added new hash-mode 13000 = RAR5
- Added new hash-mode 13100 = Kerberos 5 TGS-REP etype 23
- Added new hash-mode 13200 = AxCrypt
- Added new hash-mode 13300 = AxCrypt in memory SHA1
- Added new hash-mode 13400 = Keepass 1 (AES/Twofish) and Keepass 2 (AES)
- Added new hash-mode 13500 = PeopleSoft PS_TOKEN
- Added new hash-mode 13600 = WinZip
- Added new hash-mode 137** = VeraCrypt
- Added new hash-mode 13800 = Windows 8+ phone PIN/Password

##
## Performance
##

- Full Table: https://docs.google.com/spreadsheets/d/1B1S_t1Z0KsqByH3pNkYUM-RCFMu860nlfSsYEqOoqco/edit#gid=0

##
## Improvements
##

- Reordering of files to help integration into linux distributions ~/.hashcat etc
- Use a profile directory to write temporary files (session, potfile etc.)
- Workaround dependencies on AMD APP-SDK AMD ADL, NV CUDA-SDK, NV ForceWare, NVML and NVAPI; they are no longer required
- Load external libraries dynamic at runtime instead of link them static at compile-time
- Benchmark accuracy improved; Is now on par to: singlehash -a 3 -w 3 ?b?b?b?b?b?b?b
- Benchmark no longer depends on a fixed time
- Removed option --benchmark-mode, therefore support --workload-profile in benchmark-mode
- Enabled support of --machine-readable in combination with --benchmark for automated benchmark processing
- Replaced --status-automat entirely with --machine-readable to make it more consistent among benchmark and non-benchmark mode
- Extended support from 14 to 255 functions calls per rule
- Extended password length up to 32 for 7zip
- Extended salt length up to 55 for raw hash types, eg: md5($pass.$salt)
- Extended version information
- Removed some duplicate rules in T0XlCv1, d3ad0ne and dive
- Redesigned changes.txt layout
- Redesigned --help menu layout

##
## Bugs
##

- Fixed a bug in speed display: In some situation, especially with slow hashes or lots of salts, it showed a speed of 0H/s
- Fixed a bug in restore handling: user immediately aborting after restart broke the restore file
- Fixed a bug in line counter: conditional jump or move depends on an uninitialised value
- Fixed a bug in rule-engine for NVidia devices: code for left- and right-shift were switched
- Fixed a bug in dive.rule: rules were not updated after the function 'x' was renamed to 'O'
- Fixed a bug in memory allocation "OpenCL -4 error": used unitialized value in a special situation
- Fixed a bug in memory handling: heap buffer overflow
- Fixed a bug in memory handling: out of bounds access
- Fixed a bug in implementation of DCC2: forced default iteration count for hashes to 10240
- Fixed a bug in implementation of WPA/WPA2: MAC and nonce stay one their original position as in the hccap file
- Fixed a bug in implementation of GOST R 34.11-94: zero length passwords were not cracked

##
## Technical
##

- Removed deprecated GCC version check requirement
- Removed NPROCS from Makefile, let make automatically detect the optimal number of parallel threads
- Dropped all C++ overloading functions to normal function which helps support more OpenCL platforms
- Renamed functions in common.h to emphasize their purpose
- Refactorized fast-hash kernels to enable SIMD on all OpenCL platforms
- Refactorized SIMD handling: SIMD the inner-loop not the outer-loop to save registers
- Workaround missing clEnqueueFillBuffer() support in certain OpenCL runtimes
- Added amd_bytealign() support in non-AMD OpenCL runtimes
- Added amd_bfe() support in non-AMD OpenCL runtimes
- Added several macros to allow writing optimized code for the different OpenCL platforms
- Replaced typedef for bool with stdbool.h
- Added special DEBUG environment variables to the makefile
- Hashcat now acquires an exclusive lock before writing to any file
- Changed buffers to not use same buffer for both input and output at the same time with snprintf()
- Check for allocatable device-memory depending on kernel_accel amplifier before trying to allocate
- Added additional check for max. ESSID length to prevent possible crashes
- Use a GCC equivalent for __stdcall where applicable
- Synchronize maximum output line size with input line size
- Increased maximum hash line size to 0x50000
- Run weak-hash checks only in straight-attack mode, this greatly reduces code complexity
- Restrict loopback option to straight attack-mode
- Moved rules_optimize to hashcat-utils
- Stick to older libOpenCL in binary package to avoid errors like this: version `OPENCL_2.0' not found
- Tightened hash parser for several algorithms
- Updated old RC4 code in Kerberos 5
- Limited the salt length of Juniper Netscreen/SSG (ScreenOS) hashes to 10
- Updated algorithm used to automatically select an ideal --scrypt-tmto value
- Renamed option --gpu-accel to --kernel-accel
- Renamed option --gpu-loops to --kernel-loops
- Renamed option --gpu-devices to --opencl-devices
- Added inline declaration to functions from simd.c, common.c, rp.c and types_ocl.c to increase performance
- Dropped static declaration from functions in all kernel to achieve OpenCL 1.1 compatibility
- Added -cl-std=CL1.1 to all kernel build options
- Created environment variable to inform NVidia OpenCL runtime to not create its own kernel cache
- Created environment variable to inform pocl OpenCL runtime to not create its own kernel cache
- Dropped special 64-bit rotate() handling for NV, it seems that they've added it to their OpenCL runtime
- Completely get rid of HAVE_ADL, HAVE_NVML and HAVE_NVAPI in sources
- Replaced NVAPI with NVML on windows<|MERGE_RESOLUTION|>--- conflicted
+++ resolved
@@ -26,11 +26,8 @@
 - Fixed the version number used in the restore file header
 - Fixed the parsing of command line options. It doesn't show two times the same error about an invalid option anymore.
 - Fixed the estimated time value whenever the value is very large and overflows
-<<<<<<< HEAD
 - Fixed the parsing of DCC2 hashes by allowing the "#" character within the user name
-=======
 - Fixed the parsing of descrypt hashes if the hashes do have non-standard characters within the salt
->>>>>>> 0d6b9d04
 
 ##
 ## Improvements
