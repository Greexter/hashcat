--- conflicted
+++ resolved
@@ -6,12 +6,8 @@
 
 - Added hash-mode   600 = Blake2-512
 - Added hash-mode 15200 = Blockchain, My Wallet, V2
-<<<<<<< HEAD
+- Added hash-mode 15300 = DPAPI masterkey file v1 and v2
 - Added hash-mode 15400 = Chacha20
-
-=======
-- Added hash-mode 15300 = DPAPI masterkey file v1 and v2
->>>>>>> 2eabc360
 
 ##
 ## Features
