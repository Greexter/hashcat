--- conflicted
+++ resolved
@@ -116,37 +116,14 @@
 int hc_hipEventSynchronize       (hashcat_ctx_t *hashcat_ctx, hipEvent_t hEvent);
 int hc_hipFuncGetAttribute       (hashcat_ctx_t *hashcat_ctx, int *pi, hipFunction_attribute attrib, hipFunction_t hfunc);
 int hc_hipInit                   (hashcat_ctx_t *hashcat_ctx, unsigned int Flags);
-<<<<<<< HEAD
-int hc_hipLaunchKernel           (hashcat_ctx_t *hashcat_ctx, HIPfunction f, unsigned int gridDimX, unsigned int gridDimY, unsigned int gridDimZ, unsigned int blockDimX, unsigned int blockDimY, unsigned int blockDimZ, unsigned int sharedMemBytes, HIPstream hStream, void **kernelParams, void **extra);
-int hc_hipMemAlloc               (hashcat_ctx_t *hashcat_ctx, HIPdeviceptr *dptr, size_t bytesize);
-int hc_hipMemcpyDtoDAsync        (hashcat_ctx_t *hashcat_ctx, HIPdeviceptr dstDevice, HIPdeviceptr srcDevice, size_t ByteCount, HIPstream hStream);
-int hc_hipMemcpyDtoHAsync        (hashcat_ctx_t *hashcat_ctx, void *dstHost, HIPdeviceptr srcDevice, size_t ByteCount, HIPstream hStream);
-int hc_hipMemcpyHtoDAsync        (hashcat_ctx_t *hashcat_ctx, HIPdeviceptr dstDevice, const void *srcHost, size_t ByteCount, HIPstream hStream);
-int hc_hipMemFree                (hashcat_ctx_t *hashcat_ctx, HIPdeviceptr dptr);
-int hc_hipMemsetD32Async         (hashcat_ctx_t *hashcat_ctx, HIPdeviceptr dstDevice, unsigned int ui, size_t N, HIPstream hStream);
-int hc_hipMemsetD8Async          (hashcat_ctx_t *hashcat_ctx, HIPdeviceptr dstDevice, unsigned char uc, size_t N, HIPstream hStream);
-int hc_hipModuleGetFunction      (hashcat_ctx_t *hashcat_ctx, HIPfunction *hfunc, HIPmodule hmod, const char *name);
-int hc_hipModuleLoadDataEx       (hashcat_ctx_t *hashcat_ctx, HIPmodule *module, const void *image, unsigned int numOptions, HIPjit_option *options, void **optionValues);
-int hc_hipModuleUnload           (hashcat_ctx_t *hashcat_ctx, HIPmodule hmod);
-int hc_hipStreamCreate           (hashcat_ctx_t *hashcat_ctx, HIPstream *phStream, unsigned int Flags);
-int hc_hipStreamDestroy          (hashcat_ctx_t *hashcat_ctx, HIPstream hStream);
-int hc_hipStreamSynchronize      (hashcat_ctx_t *hashcat_ctx, HIPstream hStream);
-int hc_hipCtxPushCurrent         (hashcat_ctx_t *hashcat_ctx, HIPcontext ctx);
-int hc_hipCtxPopCurrent          (hashcat_ctx_t *hashcat_ctx, HIPcontext *pctx);
-int hc_hipLinkCreate             (hashcat_ctx_t *hashcat_ctx, unsigned int numOptions, HIPjit_option *options, void **optionValues, HIPlinkState *stateOut);
-int hc_hipLinkAddData            (hashcat_ctx_t *hashcat_ctx, HIPlinkState state, HIPjitInputType type, void *data, size_t size, const char *name, unsigned int numOptions, HIPjit_option *options, void **optionValues);
-int hc_hipLinkDestroy            (hashcat_ctx_t *hashcat_ctx, HIPlinkState state);
-int hc_hipLinkComplete           (hashcat_ctx_t *hashcat_ctx, HIPlinkState state, void **cubinOut, size_t *sizeOut);
-=======
 int hc_hipLaunchKernel           (hashcat_ctx_t *hashcat_ctx, hipFunction_t f, unsigned int gridDimX, unsigned int gridDimY, unsigned int gridDimZ, unsigned int blockDimX, unsigned int blockDimY, unsigned int blockDimZ, unsigned int sharedMemBytes, hipStream_t hStream, void **kernelParams, void **extra);
 int hc_hipMemAlloc               (hashcat_ctx_t *hashcat_ctx, hipDeviceptr_t *dptr, size_t bytesize);
 int hc_hipMemFree                (hashcat_ctx_t *hashcat_ctx, hipDeviceptr_t dptr);
-int hc_hipMemcpyDtoD             (hashcat_ctx_t *hashcat_ctx, hipDeviceptr_t dstDevice, hipDeviceptr_t srcDevice, size_t ByteCount);
+int hc_hipMemcpyDtoDAsync        (hashcat_ctx_t *hashcat_ctx, hipDeviceptr_t dstDevice, hipDeviceptr_t srcDevice, size_t ByteCount, hipStream_t hStream);
 int hc_hipMemcpyDtoHAsync        (hashcat_ctx_t *hashcat_ctx, void *dstHost, hipDeviceptr_t srcDevice, size_t ByteCount, hipStream_t hStream);
-int hc_hipMemcpyDtoH             (hashcat_ctx_t *hashcat_ctx, void *dstHost, hipDeviceptr_t srcDevice, size_t ByteCount);
-int hc_hipMemcpyDtoDAsync        (hashcat_ctx_t *hashcat_ctx, hipDeviceptr_t dstDevice, hipDeviceptr_t srcDevice, size_t ByteCount, hipStream_t hStream);
-int hc_hipMemcpyHtoD             (hashcat_ctx_t *hashcat_ctx, hipDeviceptr_t dstDevice, const void *srcHost, size_t ByteCount);
 int hc_hipMemcpyHtoDAsync        (hashcat_ctx_t *hashcat_ctx, hipDeviceptr_t dstDevice, const void *srcHost, size_t ByteCount, hipStream_t hStream);
+int hc_hipMemsetD32Async         (hashcat_ctx_t *hashcat_ctx, hipDeviceptr_t dstDevice, unsigned int ui, size_t N, hipStream_t hStream);
+int hc_hipMemsetD8Async          (hashcat_ctx_t *hashcat_ctx, hipDeviceptr_t dstDevice, unsigned char uc, size_t N, hipStream_t hStream);
 int hc_hipModuleGetFunction      (hashcat_ctx_t *hashcat_ctx, hipFunction_t *hfunc, hipModule_t hmod, const char *name);
 int hc_hipModuleGetGlobal        (hashcat_ctx_t *hashcat_ctx, hipDeviceptr_t *dptr, size_t *bytes, hipModule_t hmod, const char *name);
 int hc_hipModuleLoadDataEx       (hashcat_ctx_t *hashcat_ctx, hipModule_t *module, const void *image, unsigned int numOptions, hipJitOption *options, void **optionValues);
@@ -154,7 +131,6 @@
 int hc_hipStreamCreate           (hashcat_ctx_t *hashcat_ctx, hipStream_t *phStream, unsigned int Flags);
 int hc_hipStreamDestroy          (hashcat_ctx_t *hashcat_ctx, hipStream_t hStream);
 int hc_hipStreamSynchronize      (hashcat_ctx_t *hashcat_ctx, hipStream_t hStream);
->>>>>>> 03ed0684
 
 int hc_clBuildProgram            (hashcat_ctx_t *hashcat_ctx, cl_program program, cl_uint num_devices, const cl_device_id *device_list, const char *options, void (CL_CALLBACK *pfn_notify) (cl_program program, void *user_data), void *user_data);
 int hc_clCompileProgram          (hashcat_ctx_t *hashcat_ctx, cl_program program, cl_uint num_devices, const cl_device_id *device_list, const char *options, cl_uint num_input_headers, const cl_program *input_headers, const char **header_include_names, void (CL_CALLBACK *pfn_notify) (cl_program program, void *user_data), void *user_data);
@@ -205,18 +181,11 @@
 int run_cuda_kernel_memset32        (hashcat_ctx_t *hashcat_ctx, hc_device_param_t *device_param, CUdeviceptr buf, const u64 offset, const u32 value, const u64 size);
 int run_cuda_kernel_bzero           (hashcat_ctx_t *hashcat_ctx, hc_device_param_t *device_param, CUdeviceptr buf, const u64 size);
 
-<<<<<<< HEAD
-int run_hip_kernel_atinit           (hashcat_ctx_t *hashcat_ctx, hc_device_param_t *device_param, HIPdeviceptr buf, const u64 num);
-int run_hip_kernel_utf8toutf16le    (hashcat_ctx_t *hashcat_ctx, hc_device_param_t *device_param, HIPdeviceptr buf, const u64 num);
-int run_hip_kernel_memset           (hashcat_ctx_t *hashcat_ctx, hc_device_param_t *device_param, HIPdeviceptr buf, const u64 offset, const u8  value, const u64 size);
-int run_hip_kernel_memset32         (hashcat_ctx_t *hashcat_ctx, hc_device_param_t *device_param, HIPdeviceptr buf, const u64 offset, const u32 value, const u64 size);
-int run_hip_kernel_bzero            (hashcat_ctx_t *hashcat_ctx, hc_device_param_t *device_param, HIPdeviceptr buf, const u64 size);
-=======
 int run_hip_kernel_atinit           (hashcat_ctx_t *hashcat_ctx, hc_device_param_t *device_param, hipDeviceptr_t buf, const u64 num);
 int run_hip_kernel_utf8toutf16le    (hashcat_ctx_t *hashcat_ctx, hc_device_param_t *device_param, hipDeviceptr_t buf, const u64 num);
-int run_hip_kernel_memset           (hashcat_ctx_t *hashcat_ctx, hc_device_param_t *device_param, hipDeviceptr_t buf, const u32 value, const u64 size);
+int run_hip_kernel_memset           (hashcat_ctx_t *hashcat_ctx, hc_device_param_t *device_param, hipDeviceptr_t buf, const u64 offset, const u8  value, const u64 size);
+int run_hip_kernel_memset32         (hashcat_ctx_t *hashcat_ctx, hc_device_param_t *device_param, hipDeviceptr_t buf, const u64 offset, const u32 value, const u64 size);
 int run_hip_kernel_bzero            (hashcat_ctx_t *hashcat_ctx, hc_device_param_t *device_param, hipDeviceptr_t buf, const u64 size);
->>>>>>> 03ed0684
 
 int run_opencl_kernel_atinit        (hashcat_ctx_t *hashcat_ctx, hc_device_param_t *device_param, cl_mem buf, const u64 num);
 int run_opencl_kernel_utf8toutf16le (hashcat_ctx_t *hashcat_ctx, hc_device_param_t *device_param, cl_mem buf, const u64 num);
